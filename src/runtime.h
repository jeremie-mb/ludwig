--- conflicted
+++ resolved
@@ -35,11 +35,8 @@
 int rt_switch(rt_t * rt, const char * key);
 int rt_active_keys(rt_t * rt, int * nactive);
 int rt_add_key_value(rt_t * rt, const char * key, const char * value);
-<<<<<<< HEAD
 int rt_int_nvector(rt_t * rt, const char * key, int nv, int * v);
 int rt_double_nvector(rt_t * rt, const char * key, int nv, double * v);
-=======
 int rt_key_required(rt_t * rt, const char * key, rt_enum_t level);
->>>>>>> 759bfbce
 
 #endif