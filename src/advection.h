--- conflicted
+++ resolved
@@ -5,12 +5,8 @@
  *  Edinburgh Soft Matter and Statistical Physics Group and
  *  Edinburgh Parallel Computing Centre
  *
-<<<<<<< HEAD
- *  (c) 2010-2019 The University of Edinburgh
-=======
  *  (c) 2010-2021 The University of Edinburgh
  *
->>>>>>> a9f33280
  *  Contributing authors:
  *  Kevin Stratford (kevin@epcc.ed.ac.uk)
  *
