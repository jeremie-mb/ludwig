/*****************************************************************************
 *
 *  subgrid.c
 *
 *  Routines for point-like particles.
 *
 *  See Nash et al. (2007).
 *
 *  Edinburgh Soft Matter and Statistical Phyiscs Group and
 *  Edinburgh Parallel Computing Centre
 *
 *  (c) 2010-2020 The University of Edinburgh
 *
 *  Contributing authors:
 *  Kevin Stratford (kevin@epcc.ed.ac.uk)
 *
 *****************************************************************************/

#include <assert.h>
#include <math.h>
#include <stddef.h>
#include "util.h"
#include "noise.h"

#include "pe.h"
#include "coords.h"
#include "physics.h"
#include "colloids_s.h"
#include "colloid_sums.h"
#include "util.h"
#include "subgrid.h"

static double d_peskin(double);
static int subgrid_interpolation(colloids_info_t * cinfo, hydro_t * hydro);
static double drange_ = 1.0; /* Max. range of interpolation - 1 */
static int subgrid_on_ = 0;  /* Subgrid particle flag */

/*****************************************************************************
 *
 *  subgrid_force_from_particles()
 *
 *  For each particle, accumulate the force on the relevant surrounding
 *  lattice nodes. Only nodes in the local domain are involved.
 *
 *****************************************************************************/


int subgrid_force_from_particles(colloids_info_t * cinfo, hydro_t * hydro,
				 wall_t * wall) {

  int ic, jc, kc;
  int i, j, k, i_min, i_max, j_min, j_max, k_min, k_max;
  int index;
  int nlocal[3], offset[3];
  int ncell[3];

  double r[3], r0[3], force[3];
  double dr;
  colloid_t * p_colloid;

  assert(cinfo);
  assert(hydro);
  assert(wall);

  if (subgrid_on_ == 0) return 0;

  cs_nlocal(cinfo->cs, nlocal);
  cs_nlocal_offset(cinfo->cs, offset);
  colloids_info_ncell(cinfo, ncell);

  /* Add any wall lubrication corrections before communication to
   * find total external force on each particle */

  subgrid_wall_lubrication(cinfo, wall);
  colloid_sums_halo(cinfo, COLLOID_SUM_FORCE_EXT_ONLY);

  /* Loop through all cells (including the halo cells) */

  for (ic = 0; ic <= ncell[X] + 1; ic++) {
    for (jc = 0; jc <= ncell[Y] + 1; jc++) {
      for (kc = 0; kc <= ncell[Z] + 1; kc++) {

	colloids_info_cell_list_head(cinfo, ic, jc, kc, &p_colloid);

	for ( ; p_colloid; p_colloid = p_colloid->next) {

          if (p_colloid->s.type != COLLOID_TYPE_SUBGRID) continue;

	  /* Need to translate the colloid position to "local"
	   * coordinates, so that the correct range of lattice
	   * nodes is found */

	  r0[X] = p_colloid->s.r[X] - 1.0*offset[X];
	  r0[Y] = p_colloid->s.r[Y] - 1.0*offset[Y];
	  r0[Z] = p_colloid->s.r[Z] - 1.0*offset[Z];

	  /* Work out which local lattice sites are involved
	   * and loop around */

	  i_min = imax(1,         (int) floor(r0[X] - drange_));
	  i_max = imin(nlocal[X], (int) ceil (r0[X] + drange_));
	  j_min = imax(1,         (int) floor(r0[Y] - drange_));
	  j_max = imin(nlocal[Y], (int) ceil (r0[Y] + drange_));
	  k_min = imax(1,         (int) floor(r0[Z] - drange_));
	  k_max = imin(nlocal[Z], (int) ceil (r0[Z] + drange_));

	  for (i = i_min; i <= i_max; i++) {
	    for (j = j_min; j <= j_max; j++) {
	      for (k = k_min; k <= k_max; k++) {

		index = cs_index(cinfo->cs, i, j, k);

		/* Separation between r0 and the coordinate position of
		 * this site */

		r[X] = r0[X] - 1.0*i;
		r[Y] = r0[Y] - 1.0*j;
		r[Z] = r0[Z] - 1.0*k;

		dr = d_peskin(r[X])*d_peskin(r[Y])*d_peskin(r[Z]);
<<<<<<< HEAD
            
		force[X] = p_colloid->fex[X]*dr;
		force[Y] = p_colloid->fex[Y]*dr;
		force[Z] = p_colloid->fex[Z]*dr;
=======

	        force[X] = p_colloid->force[X]*dr;
	        force[Y] = p_colloid->force[Y]*dr;
	        force[Z] = p_colloid->force[Z]*dr;
>>>>>>> 216a6472
		hydro_f_local_add(hydro, index, force);
	      }
	    }
	  }

	  /* Next colloid */
	}

	/* Next cell */
      }
    }
  }

  return 0;
}

/*****************************************************************************
 *
 *  subgrid_update
 *
 *  This function is responsible for update of position for
 *  sub-gridscale particles. It takes the place of BBL for
 *  fully resolved particles.
 *
 *****************************************************************************/

int subgrid_update(colloids_info_t * cinfo, hydro_t * hydro,pe_t * pe,noise_t * noise) {

  int ia;
  int ic, jc, kc;
  int ncell[3];
  double drag, reta;
  double eta;
  PI_DOUBLE(pi);
  colloid_t * p_colloid;
  physics_t * phys = NULL;
  double ran[2];  /* Random numbers for fluctuation dissipation correction */
  double frand; /* Random correction */
  double kt;

  assert(cinfo);
  assert(hydro);

  if (subgrid_on_ == 0) return 0;

  colloids_info_ncell(cinfo, ncell);

  subgrid_interpolation(cinfo, hydro);
  colloid_sums_halo(cinfo, COLLOID_SUM_DYNAMICS);
  colloid_sums_halo(cinfo, COLLOID_SUM_SUBGRID);

  /* Loop through all cells (including the halo cells) */

  physics_ref(&phys);
  physics_eta_shear(phys, &eta);
<<<<<<< HEAD
=======
  physics_fgrav(phys, g);
  physics_kt(phys, &kt);
>>>>>>> 216a6472
  reta = 1.0/(6.0*pi*eta);

  for (ic = 0; ic <= ncell[X] + 1; ic++) {
    for (jc = 0; jc <= ncell[Y] + 1; jc++) {
      for (kc = 0; kc <= ncell[Z] + 1; kc++) {

	colloids_info_cell_list_head(cinfo, ic, jc, kc, &p_colloid);

	for ( ; p_colloid; p_colloid = p_colloid->next) {

          if (p_colloid->s.type != COLLOID_TYPE_SUBGRID) continue;

	  drag = reta*(1.0/p_colloid->s.a0 - 1.0/p_colloid->s.al);

	  for (ia = 0; ia < 3; ia++) {
<<<<<<< HEAD
	    p_colloid->s.v[ia] = p_colloid->fsub[ia] + drag*p_colloid->fex[ia];
=======
            if (noise->on[0]) {
                while(1) {
	            util_ranlcg_reap_gaussian(&p_colloid->s.rng, ran);
                    if(fabs(ran[0])<3.0) {frand=sqrt(2.0*kt*drag)*ran[0]; break;}
                    if(fabs(ran[1])<3.0) {frand=sqrt(2.0*kt*drag)*ran[1]; break;}
                }
                /* To keep the random correction not too large, smaller than 3 sigma. Otherwise, large thermal fluctuation will blow up the velocity. */
	        p_colloid->s.v[ia] = p_colloid->fc0[ia] + drag*p_colloid->force[ia]+frand;
            }
            else 
	        p_colloid->s.v[ia] = p_colloid->fc0[ia] + drag*p_colloid->force[ia];
>>>>>>> 216a6472
	    p_colloid->s.dr[ia] = p_colloid->s.v[ia];
	  }
	}
	/* Next cell */
      }
    }
  }

  return 0;
}

/*****************************************************************************
 *
 *  subgrid_interpolation
 *
 *  Interpolate (delta function method) the lattice velocity field
 *  to the position of the particles.
 *
 *****************************************************************************/

static int subgrid_interpolation(colloids_info_t * cinfo, hydro_t * hydro) {

  int ic, jc, kc;
  int i, j, k, i_min, i_max, j_min, j_max, k_min, k_max;
  int index;
  int nlocal[3], offset[3];
  int ncell[3];

  double r0[3], r[3], u[3];
  double dr;
  colloid_t * p_colloid;

  assert(cinfo);
  assert(hydro);

  cs_nlocal(cinfo->cs, nlocal);
  cs_nlocal_offset(cinfo->cs, offset);
  colloids_info_ncell(cinfo, ncell);

  /* Loop through all cells (including the halo cells) and set
   * the velocity at each particle to zero for this step. */

  for (ic = 0; ic <= ncell[X] + 1; ic++) {
    for (jc = 0; jc <= ncell[Y] + 1; jc++) {
      for (kc = 0; kc <= ncell[Z] + 1; kc++) {

	colloids_info_cell_list_head(cinfo, ic, jc, kc, &p_colloid);

	for ( ; p_colloid; p_colloid = p_colloid->next) {

          if (p_colloid->s.type != COLLOID_TYPE_SUBGRID) continue;

	  p_colloid->fsub[X] = 0.0;
	  p_colloid->fsub[Y] = 0.0;
	  p_colloid->fsub[Z] = 0.0;
	}
      }
    }
  }

  /* And add up the contributions to the velocity from the lattice. */

  for (ic = 0; ic <= ncell[X] + 1; ic++) {
    for (jc = 0; jc <= ncell[Y] + 1; jc++) {
      for (kc = 0; kc <= ncell[Z] + 1; kc++) {

	colloids_info_cell_list_head(cinfo, ic, jc, kc, &p_colloid);

	for ( ; p_colloid; p_colloid = p_colloid->next) {

          if (p_colloid->s.type != COLLOID_TYPE_SUBGRID) continue;

	  /* Need to translate the colloid position to "local"
	   * coordinates, so that the correct range of lattice
	   * nodes is found */

	  r0[X] = p_colloid->s.r[X] - 1.0*offset[X];
	  r0[Y] = p_colloid->s.r[Y] - 1.0*offset[Y];
	  r0[Z] = p_colloid->s.r[Z] - 1.0*offset[Z];

	  /* Work out which local lattice sites are involved
	   * and loop around */

	  i_min = imax(1,         (int) floor(r0[X] - drange_));
	  i_max = imin(nlocal[X], (int) ceil (r0[X] + drange_));
	  j_min = imax(1,         (int) floor(r0[Y] - drange_));
	  j_max = imin(nlocal[Y], (int) ceil (r0[Y] + drange_));
	  k_min = imax(1,         (int) floor(r0[Z] - drange_));
	  k_max = imin(nlocal[Z], (int) ceil (r0[Z] + drange_));

	  for (i = i_min; i <= i_max; i++) {
	    for (j = j_min; j <= j_max; j++) {
	      for (k = k_min; k <= k_max; k++) {

		index = cs_index(cinfo->cs, i, j, k);

		/* Separation between r0 and the coordinate position of
		 * this site */

		r[X] = r0[X] - 1.0*i;
		r[Y] = r0[Y] - 1.0*j;
		r[Z] = r0[Z] - 1.0*k;

		dr = d_peskin(r[X])*d_peskin(r[Y])*d_peskin(r[Z]);
		hydro_u(hydro, index, u);

		p_colloid->fsub[X] += u[X]*dr;
		p_colloid->fsub[Y] += u[Y]*dr;
		p_colloid->fsub[Z] += u[Z]*dr;
	      }
	    }
	  }

	  /* Next colloid */
	}

	/* Next cell */
      }
    }
  }

  return 0;
}

/*****************************************************************************
 *
 *  subgrid_wall_lubrication
 *
 *  Accumulate lubrication corrections to the external force on each particle.
 *
 *****************************************************************************/

int subgrid_wall_lubrication(colloids_info_t * cinfo, wall_t * wall) {

  double drag[3];
  colloid_t * pc = NULL;

  assert(cinfo);
  assert(wall);

  colloids_info_local_head(cinfo, &pc);

  for ( ; pc; pc = pc->next) {
    if (pc->s.type != COLLOID_TYPE_SUBGRID) continue;
    wall_lubr_sphere(wall, pc->s.ah, pc->s.r, drag);
    pc->fex[X] += drag[X]*pc->s.v[X];
    pc->fex[Y] += drag[Y]*pc->s.v[Y];
    pc->fex[Z] += drag[Z]*pc->s.v[Z];
  }

  return 0;
}

/*****************************************************************************
 *
 *  d_peskin
 *
 *  Approximation to \delta(r) according to Peskin.
 *
 *****************************************************************************/

static double d_peskin(double r) {

  double rmod;
  double delta = 0.0;

  rmod = fabs(r);

  if (rmod <= 1.0) {
    delta = 0.125*(3.0 - 2.0*rmod + sqrt(1.0 + 4.0*rmod - 4.0*rmod*rmod));
  }
  else if (rmod <= 2.0) {
    delta = 0.125*(5.0 - 2.0*rmod - sqrt(-7.0 + 12.0*rmod  - 4.0*rmod*rmod));
  }

  return delta;
}

/*****************************************************************************
 *
 *  subgrid_on_set
 *
 *  Set the flag to 'on'.
 *
 *****************************************************************************/

int subgrid_on_set(void) {

  subgrid_on_ = 1;
  return 0;
}

/*****************************************************************************
 *
 *  subgrid_on
 *
 *****************************************************************************/

int subgrid_on(int * flag) {

  assert(flag);

  *flag = subgrid_on_;
  return 0;
}<|MERGE_RESOLUTION|>--- conflicted
+++ resolved
@@ -19,8 +19,6 @@
 #include <assert.h>
 #include <math.h>
 #include <stddef.h>
-#include "util.h"
-#include "noise.h"
 
 #include "pe.h"
 #include "coords.h"
@@ -118,17 +116,11 @@
 		r[Z] = r0[Z] - 1.0*k;
 
 		dr = d_peskin(r[X])*d_peskin(r[Y])*d_peskin(r[Z]);
-<<<<<<< HEAD
             
 		force[X] = p_colloid->fex[X]*dr;
 		force[Y] = p_colloid->fex[Y]*dr;
 		force[Z] = p_colloid->fex[Z]*dr;
-=======
-
-	        force[X] = p_colloid->force[X]*dr;
-	        force[Y] = p_colloid->force[Y]*dr;
-	        force[Z] = p_colloid->force[Z]*dr;
->>>>>>> 216a6472
+
 		hydro_f_local_add(hydro, index, force);
 	      }
 	    }
@@ -155,7 +147,7 @@
  *
  *****************************************************************************/
 
-int subgrid_update(colloids_info_t * cinfo, hydro_t * hydro,pe_t * pe,noise_t * noise) {
+int subgrid_update(colloids_info_t * cinfo, hydro_t * hydro, int noise_flag) {
 
   int ia;
   int ic, jc, kc;
@@ -165,9 +157,10 @@
   PI_DOUBLE(pi);
   colloid_t * p_colloid;
   physics_t * phys = NULL;
-  double ran[2];  /* Random numbers for fluctuation dissipation correction */
-  double frand; /* Random correction */
-  double kt;
+
+  double ran[2];    /* Random numbers for fluctuation dissipation correction */
+  double frand[3];  /* Random force */
+  double kt;        /* Temperature */
 
   assert(cinfo);
   assert(hydro);
@@ -177,18 +170,13 @@
   colloids_info_ncell(cinfo, ncell);
 
   subgrid_interpolation(cinfo, hydro);
-  colloid_sums_halo(cinfo, COLLOID_SUM_DYNAMICS);
   colloid_sums_halo(cinfo, COLLOID_SUM_SUBGRID);
 
   /* Loop through all cells (including the halo cells) */
 
   physics_ref(&phys);
   physics_eta_shear(phys, &eta);
-<<<<<<< HEAD
-=======
-  physics_fgrav(phys, g);
   physics_kt(phys, &kt);
->>>>>>> 216a6472
   reta = 1.0/(6.0*pi*eta);
 
   for (ic = 0; ic <= ncell[X] + 1; ic++) {
@@ -203,22 +191,31 @@
 
 	  drag = reta*(1.0/p_colloid->s.a0 - 1.0/p_colloid->s.al);
 
+	  if (noise_flag == 0) {
+	    frand[X] = 0.0; frand[Y] = 0.0; frand[Z] = 0.0;
+	  }
+	  else {
+	    for (ia = 0; ia < 3; ia++) {
+	      while (1) {
+		/* To keep the random correction smaller than 3 sigma.
+		 * Otherwise, a large thermal fluctuation may cause a
+		 * numerical problem. */
+		util_ranlcg_reap_gaussian(&p_colloid->s.rng, ran);
+		if (fabs(ran[0]) < 3.0) {
+		  frand[ia] = sqrt(2.0*kt*drag)*ran[0];
+		  break;
+		}
+		if (fabs(ran[1]) < 3.0) {
+		  frand[ia] = sqrt(2.0*kt*drag)*ran[1];
+		  break;
+		}
+	      }
+	    }
+	  }
+
 	  for (ia = 0; ia < 3; ia++) {
-<<<<<<< HEAD
-	    p_colloid->s.v[ia] = p_colloid->fsub[ia] + drag*p_colloid->fex[ia];
-=======
-            if (noise->on[0]) {
-                while(1) {
-	            util_ranlcg_reap_gaussian(&p_colloid->s.rng, ran);
-                    if(fabs(ran[0])<3.0) {frand=sqrt(2.0*kt*drag)*ran[0]; break;}
-                    if(fabs(ran[1])<3.0) {frand=sqrt(2.0*kt*drag)*ran[1]; break;}
-                }
-                /* To keep the random correction not too large, smaller than 3 sigma. Otherwise, large thermal fluctuation will blow up the velocity. */
-	        p_colloid->s.v[ia] = p_colloid->fc0[ia] + drag*p_colloid->force[ia]+frand;
-            }
-            else 
-	        p_colloid->s.v[ia] = p_colloid->fc0[ia] + drag*p_colloid->force[ia];
->>>>>>> 216a6472
+	    p_colloid->s.v[ia] = p_colloid->fsub[ia] + drag*p_colloid->fex[ia]
+                               + frand[ia];
 	    p_colloid->s.dr[ia] = p_colloid->s.v[ia];
 	  }
 	}
