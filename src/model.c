/*****************************************************************************
 *
 *  model.c
 *
 *  This encapsulates data/operations related to distributions.
 *  However, the implementation of the distribution is exposed
 *  for performance-critical operations ehich, for space
 *  considerations, are not included in this file.
 *
 *  Edinburgh Soft Matter and Statistical Physics Group and
 *  Edinburgh Parallel Computing Centre
 *
 *  (c) 2010-2022 The University of Edinburgh
 *
 *  Contributing authors:
 *  Kevin Stratford (kevin@epcc.ed.ac.uk)
 *  Alan Gray (alang@epcc.ed.ac.uk)
 *  Erlend Davidson provided the original reduced halo swap
 *  (now retired, the code that is).
 *
 *****************************************************************************/

#include <assert.h>
#include <stdio.h>
#include <stdlib.h>
#include <string.h>

#include "pe.h"
#include "coords.h"
#include "lb_data.h"
#include "io_harness.h"

#include "timer.h"
#include "util.h"

static int lb_mpi_init(lb_t * lb);
static int lb_f_read(FILE *, int index, void * self);
static int lb_f_read_ascii(FILE *, int index, void * self);
static int lb_f_write(FILE *, int index, void * self);
static int lb_f_write_ascii(FILE *, int index, void * self);
static int lb_rho_write(FILE *, int index, void * self);
static int lb_rho_write_ascii(FILE *, int index, void * self);
static int lb_model_param_init(lb_t * lb);
static int lb_init(lb_t * lb);
static int lb_data_touch(lb_t * lb);

int lb_halo_dequeue_recv(lb_t * lb, const lb_halo_t * h, int irreq);
int lb_halo_enqueue_send(const lb_t * lb, lb_halo_t * h, int irreq);

static __constant__ lb_collide_param_t static_param;

/*****************************************************************************
 *
 *  lb_data_create
 *
 *****************************************************************************/

int lb_data_create(pe_t * pe, cs_t * cs, const lb_data_options_t * options,
		   lb_t ** lb) {

  lb_t * obj = NULL;

  assert(pe);
  assert(cs);
  assert(options);
  assert(lb);

  obj = (lb_t *) calloc(1, sizeof(lb_t));
  assert(obj);
  if (obj == NULL) pe_fatal(pe, "calloc(1, lb_t) failed\n");

  /* Check options. An internal error if we haven't sanitised the options... */

  if (lb_data_options_valid(options) == 0) {
    pe_fatal(pe, "Internal error: lb_data_options not valid.\n");
  }

  obj->pe = pe;
  obj->cs = cs;
  obj->ndim = options->ndim;
  obj->nvel = options->nvel;
  obj->ndist = options->ndist;
  obj->nrelax = options->nrelax;
  obj->haloscheme = options->halo;

  /* Note there is some duplication of options/parameters */
  /* ... which should really be rationalised. */
  obj->opts = *options;

  lb_model_create(obj->nvel, &obj->model);

  /* Storage */

  {
    /* Allocate storage following cs specification */
    int nhalo = 1;
    int nlocal[3] = {0};
    cs_nhalo(cs, &nhalo);
    cs_nlocal(cs, nlocal);

    {
      int nx = nlocal[X] + 2*nhalo;
      int ny = nlocal[Y] + 2*nhalo;
      int nz = nlocal[Z] + 2*nhalo;
      obj->nsite = nx*ny*nz;
    }
    {
      size_t sz = sizeof(double)*obj->nsite*obj->ndist*obj->nvel;
      assert(sz > 0); /* Should not overflow in size_t I hope! */
      obj->f      = (double *) mem_aligned_malloc(MEM_PAGESIZE, sz);
      obj->fprime = (double *) mem_aligned_malloc(MEM_PAGESIZE, sz);
      assert(obj->f);
      assert(obj->fprime);
      if (obj->f      == NULL) pe_fatal(pe, "malloc(lb->f) failed\n");
      if (obj->fprime == NULL) pe_fatal(pe, "malloc(lb->fprime) failed\n");
      if (options->usefirsttouch) {
	lb_data_touch(obj);
      }
      else {
	memset(obj->f, 0, sz);
	memset(obj->fprime, 0, sz);
      }
    }
  }

  /* Collision parameters. This is fixed-size struct could not allocate...*/ 
  obj->param = (lb_collide_param_t *) calloc(1, sizeof(lb_collide_param_t));
  assert(obj->param);
  if (obj->param == NULL) {
    pe_fatal(pe, "calloc(1, lb_collide_param_t) failed\n");
  }

  lb_halo_create(obj, &obj->h, obj->haloscheme);
  lb_init(obj);

  /* i/o metadata */
  {
    io_element_t ascii = {
      .datatype = MPI_CHAR,
      .datasize = sizeof(char),
      .count    = obj->nvel*(1 + LB_RECORD_LENGTH_ASCII*obj->ndist),
      .endian   = io_endianness()
    };

    io_element_t binary = {
      .datatype = MPI_DOUBLE,
      .datasize = sizeof(double),
      .count    = obj->nvel*obj->ndist,
      .endian   = io_endianness()
    };

    obj->ascii = ascii;
    obj->binary = binary;
  }

  *lb = obj;

  return 0;
}

/*****************************************************************************
 *
 *  lb_free
 *
 *  Clean up.
 *
 *****************************************************************************/

__host__ int lb_free(lb_t * lb) {

  int ndevice;
  double * tmp;

  assert(lb);

  tdpGetDeviceCount(&ndevice);

  if (ndevice > 0) {
    tdpMemcpy(&tmp, &lb->target->f, sizeof(double *), tdpMemcpyDeviceToHost); 
    tdpFree(tmp);

    tdpMemcpy(&tmp, &lb->target->fprime, sizeof(double *),
	      tdpMemcpyDeviceToHost); 
    tdpFree(tmp);
    tdpFree(lb->target);
  }

  if (lb->halo) halo_swap_free(lb->halo);
  if (lb->io_info) io_info_free(lb->io_info);
  if (lb->f) free(lb->f);
  if (lb->fprime) free(lb->fprime);

  lb_halo_free(lb, &lb->h);
  lb_model_free(&lb->model);

  free(lb->param);
  free(lb);

  return 0;
}

/*****************************************************************************
 *
 *  lb_memcpy
 *
 *****************************************************************************/

__host__ int lb_memcpy(lb_t * lb, tdpMemcpyKind flag) {

  int ndevice;
  double * tmpf = NULL;

  assert(lb);

  tdpGetDeviceCount(&ndevice);

  if (ndevice == 0) {
    /* Make sure we alias */
    assert(lb->target == lb);
  }
  else {

    size_t nsz = (size_t) lb->model.nvel*lb->nsite*lb->ndist*sizeof(double);

    assert(lb->target);

    tdpMemcpy(&tmpf, &lb->target->f, sizeof(double *), tdpMemcpyDeviceToHost);

    switch (flag) {
    case tdpMemcpyHostToDevice:
      tdpMemcpy(&lb->target->ndim,  &lb->ndim,  sizeof(int), flag);
      tdpMemcpy(&lb->target->nvel,  &lb->nvel,  sizeof(int), flag);
      tdpMemcpy(&lb->target->ndist, &lb->ndist, sizeof(int), flag);
      tdpMemcpy(&lb->target->nsite, &lb->nsite, sizeof(int), flag);
      tdpMemcpy(tmpf, lb->f, nsz, flag);
      break;
    case tdpMemcpyDeviceToHost:
      tdpMemcpy(lb->f, tmpf, nsz, flag);
      break;
    default:
      pe_fatal(lb->pe, "Bad flag in lb_memcpy\n");
    }
  }

  return 0;
}

/***************************************************************************
 *
 *  lb_init
 *
 *  Irrespective of the value of nhalo associated with coords.c,
 *  we only ever at the moment pass one plane worth of distribution
 *  values. This is nhalolocal.
 *
 ***************************************************************************/
 
static int lb_init(lb_t * lb) {

  int nlocal[3];
  int nx, ny, nz;
  int ndata;
  int nhalo;
  int ndevice;
  double * tmp;

  assert(lb);

  cs_nhalo(lb->cs, &nhalo);
  cs_nlocal(lb->cs, nlocal);

  nx = nlocal[X] + 2*nhalo;
  ny = nlocal[Y] + 2*nhalo;
  nz = nlocal[Z] + 2*nhalo;
  lb->nsite = nx*ny*nz;

  /* The total number of distribution data is then... */

  ndata = lb->nsite*lb->ndist*lb->model.nvel;

  tdpGetDeviceCount(&ndevice);

  if (ndevice == 0) {
    lb->target = lb;
  }
  else {
    lb_collide_param_t * ptmp  = NULL;

    tdpMalloc((void **) &lb->target, sizeof(lb_t));
    tdpMemset(lb->target, 0, sizeof(lb_t));

    tdpMalloc((void **) &tmp, ndata*sizeof(double));
    tdpMemset(tmp, 0, ndata*sizeof(double));
    tdpMemcpy(&lb->target->f, &tmp, sizeof(double *), tdpMemcpyHostToDevice);
 
    tdpMalloc((void **) &tmp, ndata*sizeof(double));
    tdpMemset(tmp, 0, ndata*sizeof(double));
    tdpMemcpy(&lb->target->fprime, &tmp, sizeof(double *),
	      tdpMemcpyHostToDevice);

    tdpGetSymbolAddress((void **) &ptmp, tdpSymbol(static_param));
    tdpMemcpy(&lb->target->param, &ptmp, sizeof(lb_collide_param_t *),
	      tdpMemcpyHostToDevice);
  }

  lb_mpi_init(lb);
  lb_model_param_init(lb);
  lb_memcpy(lb, tdpMemcpyHostToDevice);

  return 0;
}

/*****************************************************************************
 *
 *  lb_collide_param_commit
 *
 *  TODO: responsibility for initialisation of various parameters
 *        is rather diffuse; needs checking.
 *
 *****************************************************************************/

__host__ int lb_collide_param_commit(lb_t * lb) {

  assert(lb);

  tdpMemcpyToSymbol(tdpSymbol(static_param), lb->param,
		    sizeof(lb_collide_param_t), 0, tdpMemcpyHostToDevice);

  return 0;
}

/*****************************************************************************
 *
 *  lb_model_param_init
 *
 *****************************************************************************/

static int lb_model_param_init(lb_t * lb) {

  int ia, ib, p;

  assert(lb);
  assert(lb->param);
  assert(lb->model.nvel <= 27); /* Currently largest model supported */

  lb->param->nsite = lb->nsite;
  lb->param->ndist = lb->ndist;
  lb->param->nvel  = lb->model.nvel;

  for (p = 0; p < lb->model.nvel; p++) {
    lb->param->wv[p] = lb->model.wv[p];
    for (ia = 0; ia < 3; ia++) {
      lb->param->cv[p][ia] = lb->model.cv[p][ia];
    }
  }

  for (ia = 0; ia < lb->model.nvel; ia++) {
    lb->param->rna[ia] = 1.0/lb->model.na[ia];
  }

  for (ia = 0; ia < lb->model.nvel; ia++) {
    for (ib = 0; ib < lb->model.nvel; ib++) {
      double maba = lb->model.ma[ib][ia];
      lb->param->ma[ia][ib] = lb->model.ma[ia][ib];
      lb->param->mi[ia][ib] = lb->model.wv[ia]*lb->model.na[ib]*maba;
    }
  }

  return 0;
}

/*****************************************************************************
 *
 *  lb_init_rest_f
 *
 *  Fluid uniformly at rest.
 *
 *****************************************************************************/

__host__ int lb_init_rest_f(lb_t * lb, double rho0) {

  int nlocal[3];
  int ic, jc, kc, index;

  assert(lb);

  cs_nlocal(lb->cs, nlocal);

  for (ic = 1; ic <= nlocal[X]; ic++) {
    for (jc = 1; jc <= nlocal[Y]; jc++) {
      for (kc = 1; kc <= nlocal[Z]; kc++) {
	double u0[3] = {0};

	index = cs_index(lb->cs, ic, jc, kc);
	lb_1st_moment_equilib_set(lb, index, rho0, u0);
      }
    }
  }

  return 0;
}

/*****************************************************************************
 *
 *  lb_mpi_init
 *
 *  Commit the various datatypes required for halo swaps.
 *
 *****************************************************************************/

static int lb_mpi_init(lb_t * lb) {

  assert(lb);

  halo_swap_create_r2(lb->pe, lb->cs, 1, lb->nsite, lb->ndist, lb->nvel,
		      &lb->halo);
  halo_swap_handlers_set(lb->halo, halo_swap_pack_rank1, halo_swap_unpack_rank1);

  return 0;
}

/*****************************************************************************
 *
 *  lb_io_info_set
 *
 *****************************************************************************/

__host__ int lb_io_info_set(lb_t * lb, io_info_t * io_info, int form_in, int form_out) {

  char string[FILENAME_MAX];

  assert(lb);
  assert(io_info);

  lb->io_info = io_info;

  sprintf(string, "%1d x Distribution: d%dq%d", lb->ndist, lb->ndim, lb->nvel);

  io_info_set_name(lb->io_info, string);
  io_info_read_set(lb->io_info, IO_FORMAT_BINARY, lb_f_read);
  io_info_write_set(lb->io_info, IO_FORMAT_BINARY, lb_f_write);
  io_info_set_bytesize(lb->io_info, IO_FORMAT_BINARY,
		       sizeof(double)*lb->ndist*lb->nvel);
  io_info_read_set(lb->io_info, IO_FORMAT_ASCII, lb_f_read_ascii);
  io_info_write_set(lb->io_info, IO_FORMAT_ASCII, lb_f_write_ascii);
  io_info_format_set(lb->io_info, form_in, form_out);

  return 0;
}

/*****************************************************************************
 *
 *  lb_io_rho_set
 *
 *  There is no input for rho, as it is never required.
 *
 *****************************************************************************/

__host__ int lb_io_rho_set(lb_t * lb, io_info_t * io_rho, int form_in,
                           int form_out) {

  char string[FILENAME_MAX];

  assert(lb);
  assert(io_rho);

  lb->io_rho = io_rho;

  sprintf(string, "Fluid density (rho)");

  io_info_set_name(lb->io_rho, string);
  io_info_write_set(lb->io_rho, IO_FORMAT_BINARY, lb_rho_write);
  io_info_set_bytesize(lb->io_rho, IO_FORMAT_BINARY, sizeof(double));
  io_info_write_set(lb->io_rho, IO_FORMAT_ASCII, lb_rho_write_ascii);
  io_info_set_bytesize(lb->io_rho, IO_FORMAT_ASCII, 23*sizeof(char));
  io_info_format_set(lb->io_rho, form_in, form_out);

  return 0;
}

/*****************************************************************************
 *
 *  lb_io_info
 *
 *****************************************************************************/

__host__ int lb_io_info(lb_t * lb, io_info_t ** io_info) {

  assert(lb);
  assert(io_info);

  *io_info = lb->io_info;

  return 0;
}

/*****************************************************************************
 *
 *  lb_data_touch
 *
 *  Kernel driver to initialise data.
 *  A conscious choice to use limits which are the standard domain.
 *
 *****************************************************************************/

__host__ void lb_data_touch_kernel(cs_limits_t lim, lb_t * lb) {

  int nx = 1 + lim.imax - lim.imin;
  int ny = 1 + lim.jmax - lim.jmin;
  int nz = 1 + lim.kmax - lim.kmin;

  int strz = 1;
  int stry = strz*nz;
  int strx = stry*ny;

  #pragma omp for nowait
  for (int ik = 0; ik < nx*ny*nz; ik++) {
    int ic = lim.imin + (ik       )/strx;
    int jc = lim.jmin + (ik % strx)/stry;
    int kc = lim.kmin + (ik % stry)/strz;
    int index = cs_index(lb->cs, ic, jc, kc);
    for (int p = 0; p < lb->nvel; p++) {
      int lindex = LB_ADDR(lb->nsite, lb->ndist, lb->nvel, index, 1, p);
      lb->f[lindex] = 0.0;
      lb->fprime[lindex] = 0.0;
    }
  }

  return;
}

__host__ int lb_data_touch(lb_t * lb) {

  int nlocal[3] = {0};

  assert(lb);

  cs_nlocal(lb->cs, nlocal);

  {
    cs_limits_t lim = {1, nlocal[X], 1, nlocal[Y], 1, nlocal[Z]};

    #pragma omp parallel
    {
      lb_data_touch_kernel(lim, lb);
    }
  }

  return 0;
}

/*****************************************************************************
 *
 *  lb_halo
 *
 *  Swap the distributions at the periodic/processor boundaries
 *  in each direction. Default target swap.
 *
 *****************************************************************************/

__host__ int lb_halo(lb_t * lb) {

  assert(lb);

  lb_halo_swap(lb, lb->haloscheme);

  return 0;
}

/*****************************************************************************
 *
 *  lb_halo_swap
 *
 *  Specify the type of swap wanted.
 *
 *****************************************************************************/

__host__ int lb_halo_swap(lb_t * lb, lb_halo_enum_t flag) {

  double * data;

  assert(lb);

  switch (flag) {
  case LB_HALO_TARGET:
    tdpMemcpy(&data, &lb->target->f, sizeof(double *), tdpMemcpyDeviceToHost);
    halo_swap_packed(lb->halo, data);
    break;
  case LB_HALO_OPENMP_FULL:
    lb_halo_post(lb, &lb->h);
    lb_halo_wait(lb, &lb->h);
    break;
  case LB_HALO_OPENMP_REDUCED:
    lb_halo_post(lb, &lb->h);
    lb_halo_wait(lb, &lb->h);
    break;
  default:
    lb_halo_post(lb, &lb->h);
    lb_halo_wait(lb, &lb->h);
  }

  return 0;
}

/*****************************************************************************
 *
 *  lb_f_read
 *
 *  Read one lattice site (index) worth of distributions.
 *  Note that read-write is always the same order irrespective
 *  of memory ordering (host/device).
 *
 *****************************************************************************/

static int lb_f_read(FILE * fp, int index, void * self) {

  int iread, n, p;
  int nr = 0;
  lb_t * lb = (lb_t*) self;

  assert(fp);
  assert(lb);

  for (n = 0; n < lb->ndist; n++) {
    for (p = 0; p < lb->model.nvel; p++) {
      iread = LB_ADDR(lb->nsite, lb->ndist, lb->model.nvel, index, n, p);
      nr += fread(lb->f + iread, sizeof(double), 1, fp);
    }
  }

  if (nr != lb->ndist*lb->model.nvel) {
    pe_fatal(lb->pe, "fread(lb) failed at %d\n", index);
  }

  return 0;
}

/*****************************************************************************
 *
 *  lb_f_read_ascii
 *
 *  Read one lattice site (index) worth of distributions.
 *
 *****************************************************************************/

static int lb_f_read_ascii(FILE * fp, int index, void * self) {

  int n, p;
  int nr;
  pe_t * pe = NULL;
  lb_t * lb = (lb_t *) self;

  assert(fp);
  assert(lb);

  pe = lb->pe;

  /* skip output index */
  nr = fscanf(fp, "%*d %*d %*d");
  assert(nr == 1);

  nr = 0;
  for (n = 0; n < lb->ndist; n++) {
    for (p = 0; p < lb->model.nvel; p++) {
      int ijkp = LB_ADDR(lb->nsite, lb->ndist, lb->model.nvel, index, n, p);
      nr += fscanf(fp, "%le", &lb->f[ijkp]);
    }
  }

  if (nr != lb->ndist*lb->model.nvel) {
    pe_fatal(pe, "fread(lb) failed at %d\n", index);
  }

  return 0;
}

/*****************************************************************************
 *
 *  lb_f_write
 *
 *  Write one lattice site (index) worth of distributions.
 *
 *****************************************************************************/

static int lb_f_write(FILE * fp, int index, void * self) {

  int iwrite, n, p;
  int nw = 0;
  lb_t * lb = (lb_t*) self;

  assert(fp);
  assert(self);

  for (n = 0; n < lb->ndist; n++) {
    for (p = 0; p < lb->model.nvel; p++) {
      iwrite = LB_ADDR(lb->nsite, lb->ndist, lb->model.nvel, index, n, p);
      nw += fwrite(lb->f + iwrite, sizeof(double), 1, fp);
    }
  }

  if (nw != lb->ndist*lb->model.nvel) {
    pe_fatal(lb->pe, "fwrite(lb) failed at %d\n", index);
  }

  return 0;
}

/*****************************************************************************
 *
 *  lb_f_write_ascii
 *
 *  Write one lattice site (index) worth of distributions.
 *
 *****************************************************************************/

static int lb_f_write_ascii(FILE * fp, int index, void * self) {

  int n, p;
  int nw = 0;
  lb_t * lb = (lb_t*) self;

  pe_t * pe = NULL;
  cs_t * cs = NULL;
  int coords[3], noffset[3];

  assert(fp);
  assert(self);

  pe = lb->pe;
  cs = lb->cs;

  cs_index_to_ijk(cs, index, coords);
  cs_nlocal_offset(cs, noffset);

  /* write output index */
  {
    int ic = noffset[X] + coords[X];
    int jc = noffset[Y] + coords[Y];
    int kc = noffset[Z] + coords[Z];
    fprintf(fp, "%d %d %d ", ic, jc, kc);
  }

  for (n = 0; n < lb->ndist; n++) {
    for (p = 0; p < lb->model.nvel; p++) {
      int ijkp = LB_ADDR(lb->nsite, lb->ndist, lb->model.nvel, index, n, p);
      fprintf(fp, "%le ", lb->f[ijkp]);
      nw++;
    }
  }
  fprintf(fp, "\n");

  if (nw != lb->ndist*lb->model.nvel) {
    pe_fatal(pe, "fwrite(lb) failed at %d\n", index);
  }

  return 0;
}

/******************************************************************************
 *
 *  lb_rho_write
 *
 *  Write density data to file (binary)
 *
 *****************************************************************************/

static int lb_rho_write(FILE * fp, int index, void * self) {

  size_t iw;
  double rho;
  lb_t * lb = (lb_t *) self;

  assert(fp);
  assert(lb);

  lb_0th_moment(lb, index, LB_RHO, &rho);
  iw = fwrite(&rho, sizeof(double), 1, fp);

  if (iw != 1) pe_fatal(lb->pe, "lb_rho-write failed\n");

  return 0;
}

/*****************************************************************************
 *
 *  lb_rho_write_ascii
 *
 *****************************************************************************/

static int lb_rho_write_ascii(FILE * fp, int index, void * self) {

  int nwrite;
  double rho;
  lb_t * lb = (lb_t *) self;

  assert(fp);
  assert(lb);

  lb_0th_moment(lb, index, LB_RHO, &rho);
  nwrite = fprintf(fp, "%22.15e\n", rho);
  if (nwrite != 23) pe_fatal(lb->pe, "lb_rho_write_ascii failed\n");

  return 0;
}

/*****************************************************************************
 *
 *  lb_ndist
 *
 *  Return the number of distribution functions.
 *
 *****************************************************************************/

__host__ __device__ int lb_ndist(lb_t * lb, int * ndist) {

  assert(lb);
  assert(ndist);

  *ndist = lb->ndist;

  return 0;
}

/*****************************************************************************
 *
 *  lb_f
 *
 *  Get the distribution at site index, velocity p, distribution n.
 *
 *****************************************************************************/

__host__ __device__
int lb_f(lb_t * lb, int index, int p, int n, double * f) {

  assert(lb);
  assert(index >= 0 && index < lb->nsite);
  assert(p >= 0 && p < lb->nvel);
  assert(n >= 0 && n < lb->ndist);

  *f = lb->f[LB_ADDR(lb->nsite, lb->ndist, lb->nvel, index, n, p)];

  return 0;
}

/*****************************************************************************
 *
 *  lb_f_set
 *
 *  Set the distribution for site index, velocity p, distribution n.
 *
 *****************************************************************************/

__host__ __device__
int lb_f_set(lb_t * lb, int index, int p, int n, double fvalue) {

  assert(lb);
  assert(index >= 0 && index < lb->nsite);
  assert(p >= 0 && p < lb->nvel);
  assert(n >= 0 && n < lb->ndist);

  lb->f[LB_ADDR(lb->nsite, lb->ndist, lb->nvel, index, n, p)] = fvalue;

  return 0;
}

/*****************************************************************************
 *
 *  lb_0th_moment
 *
 *  Return the zeroth moment of the distribution (rho for n = 0).
 *
 *****************************************************************************/

__host__ __device__
int lb_0th_moment(lb_t * lb, int index, lb_dist_enum_t nd, double * rho) {

  assert(lb);
  assert(rho);
  assert(index >= 0 && index < lb->nsite);
  assert(nd < lb->ndist);

  *rho = 0.0;

  for (int p = 0; p < lb->nvel; p++) {
    *rho += lb->f[LB_ADDR(lb->nsite, lb->ndist, lb->nvel, index, nd, p)];
  }

  return 0;
}

/*****************************************************************************
 *
 *  lb_1st_moment
 *
 *  Return the first moment of the distribution p.
 *
 *****************************************************************************/

__host__
int lb_1st_moment(lb_t * lb, int index, lb_dist_enum_t nd, double g[3]) {

  int p;
  int n;

  assert(lb);
  assert(index >= 0 && index < lb->nsite);
  assert(nd < lb->ndist);

  /* Loop to 3 here to cover initialisation in D2Q9 (appears in momentum) */
  for (n = 0; n < 3; n++) {
    g[n] = 0.0;
  }

  for (p = 0; p < lb->model.nvel; p++) {
    for (n = 0; n < lb->model.ndim; n++) {
      g[n] += lb->model.cv[p][n]
	*lb->f[LB_ADDR(lb->nsite, lb->ndist, lb->nvel, index, nd, p)];
    }
  }

  return 0;
}

/*****************************************************************************
 *
 *  lb_2nd_moment
 *
 *  Return the (deviatoric) stress at index. [Test coverage?]
 *
 *****************************************************************************/

__host__
int lb_2nd_moment(lb_t * lb, int index, lb_dist_enum_t nd, double s[3][3]) {

  int p, ia, ib;

  assert(lb);
  assert(nd == LB_RHO);
  assert(index >= 0  && index < lb->nsite);

  for (ia = 0; ia < lb->model.ndim; ia++) {
    for (ib = 0; ib < lb->model.ndim; ib++) {
      s[ia][ib] = 0.0;
    }
  }

  for (p = 0; p < lb->model.nvel; p++) {
    for (ia = 0; ia < lb->model.ndim; ia++) {
      for (ib = 0; ib < lb->model.ndim; ib++) {
	double f = 0.0;
	double cs2 = lb->model.cs2;
	double dab = (ia == ib);
	f = lb->f[LB_ADDR(lb->nsite, lb->ndist, lb->nvel, index, nd, p)];
	s[ia][ib] += f*(lb->model.cv[p][ia]*lb->model.cv[p][ib] - cs2*dab);
      }
    }
  }

  return 0;
}

/*****************************************************************************
 *
 *  lb_1st_moment_equilib_set
 *
 *  Set equilibrium f_i for a given rho, u using an equilibrium stress.
 *
 *****************************************************************************/

__host__
int lb_1st_moment_equilib_set(lb_t * lb, int index, double rho, double u[3]) {

  int ia, ib, p;

  assert(lb);
  assert(index >= 0 && index < lb->nsite);

  for (p = 0; p < lb->model.nvel; p++) {
    double cs2 = lb->model.cs2;
    double rcs2 = 1.0/cs2;
    double udotc = 0.0;
    double sdotq = 0.0;
    for (ia = 0; ia < 3; ia++) {
      udotc += u[ia]*lb->model.cv[p][ia];
      for (ib = 0; ib < 3; ib++) {
	double dab = (ia == ib);
	sdotq += (lb->model.cv[p][ia]*lb->model.cv[p][ib] - cs2*dab)*u[ia]*u[ib];
      }
    }

    lb->f[LB_ADDR(lb->nsite, lb->ndist, lb->nvel, index, LB_RHO, p)]
      = rho*lb->model.wv[p]*(1.0 + rcs2*udotc + 0.5*rcs2*rcs2*sdotq);
  }

  return 0;
}

/* We will not exceed 27 directions! Direction index 0, in keeping
 * with the LB model definition, is (0,0,0) - so no communication. */

/*****************************************************************************
 *
 *  lb_halo_size
 *
 *  Utility to compute a number of sites from cs_limits_t.
 *
 *****************************************************************************/

int lb_halo_size(cs_limits_t lim) {

  int szx = 1 + lim.imax - lim.imin;
  int szy = 1 + lim.jmax - lim.jmin;
  int szz = 1 + lim.kmax - lim.kmin;

  return szx*szy*szz;
}

/*****************************************************************************
 *
 *  lb_halo_enqueue_send
 *
 *  Pack the send buffer. The ireq determines the direction of the
 *  communication.
 *
 *****************************************************************************/

int lb_halo_enqueue_send(const lb_t * lb, lb_halo_t * h, int ireq) {

  assert(0 <= ireq && ireq < h->map.nvel);
  assert(lb->ndist == 1);

  if (h->count[ireq] > 0) {

    int8_t mx = h->map.cv[ireq][X];
    int8_t my = h->map.cv[ireq][Y];
    int8_t mz = h->map.cv[ireq][Z];
    int8_t mm = mx*mx + my*my + mz*mz;

    int nx = 1 + h->slim[ireq].imax - h->slim[ireq].imin;
    int ny = 1 + h->slim[ireq].jmax - h->slim[ireq].jmin;
    int nz = 1 + h->slim[ireq].kmax - h->slim[ireq].kmin;

    int strz = 1;
    int stry = strz*nz;
    int strx = stry*ny;

    assert(mm == 1 || mm == 2 || mm == 3);

    #pragma omp for nowait
    for (int ih = 0; ih < nx*ny*nz; ih++) {
      int ic = h->slim[ireq].imin + ih/strx;
      int jc = h->slim[ireq].jmin + (ih % strx)/stry;
      int kc = h->slim[ireq].kmin + (ih % stry)/strz;
      int ib = 0; /* Buffer index */

      for (int p = 0; p < lb->nvel; p++) {
	/* Recall, if full, we need p = 0 */
	int8_t px = lb->model.cv[p][X];
	int8_t py = lb->model.cv[p][Y];
	int8_t pz = lb->model.cv[p][Z];
	int dot = mx*px + my*py + mz*pz;
	if (h->full || dot == mm) {
	  int index = cs_index(lb->cs, ic, jc, kc);
	  int laddr = LB_ADDR(lb->nsite, lb->ndist, lb->nvel, index, 0, p);
	  h->send[ireq][ih*h->count[ireq] + ib] = lb->f[laddr];
	  ib++;
	}
      }
      assert(ib == h->count[ireq]);
    }
  }

  return 0;
}

/*****************************************************************************
 *
 *  lb_halo_dequeue_recv
 *
 *  Unpack the recv buffer into place in the distributions.
 *
 *****************************************************************************/

int lb_halo_dequeue_recv(lb_t * lb, const lb_halo_t * h, int ireq) {

  assert(lb);
  assert(h);
  assert(0 <= ireq && ireq < h->map.nvel);
  assert(lb->ndist == 1);

  if (h->count[ireq] > 0) {

    /* The communication direction is reversed cf. the send... */
    int8_t mx = h->map.cv[h->map.nvel-ireq][X];
    int8_t my = h->map.cv[h->map.nvel-ireq][Y];
    int8_t mz = h->map.cv[h->map.nvel-ireq][Z];
    int8_t mm = mx*mx + my*my + mz*mz;

    int nx = 1 + h->rlim[ireq].imax - h->rlim[ireq].imin;
    int ny = 1 + h->rlim[ireq].jmax - h->rlim[ireq].jmin;
    int nz = 1 + h->rlim[ireq].kmax - h->rlim[ireq].kmin;

    int strz = 1;
    int stry = strz*nz;
    int strx = stry*ny;

    double * recv = h->recv[ireq];

    {
      int i = 1 + mx;
      int j = 1 + my;
      int k = 1 + mz;
      /* If Cartesian neighbour is self, just copy out of send buffer. */
      if (h->nbrrank[i][j][k] == h->nbrrank[1][1][1]) recv = h->send[ireq]; 
    }

    assert(mm == 1 || mm == 2 || mm == 3);

    #pragma omp for nowait
    for (int ih = 0; ih < nx*ny*nz; ih++) {
      int ic = h->rlim[ireq].imin + ih/strx;
      int jc = h->rlim[ireq].jmin + (ih % strx)/stry;
      int kc = h->rlim[ireq].kmin + (ih % stry)/strz;
      int ib = 0; /* Buffer index */

      for (int p = 0; p < lb->nvel; p++) {
	/* For reduced swap, we must have -cv[p] here... */
	int8_t px = lb->model.cv[lb->nvel-p][X];
	int8_t py = lb->model.cv[lb->nvel-p][Y];
	int8_t pz = lb->model.cv[lb->nvel-p][Z];
	int dot = mx*px + my*py + mz*pz;

	if (h->full || dot == mm) {
	  int index = cs_index(lb->cs, ic, jc, kc);
	  int laddr = LB_ADDR(lb->nsite, lb->ndist, lb->nvel, index, 0, p);
	  lb->f[laddr] = recv[ih*h->count[ireq] + ib];
	  ib++;
	}
      }
      assert(ib == h->count[ireq]);
    }
  }

  return 0;
}

/*****************************************************************************
 *
 *  lb_halo_create
 *
 *  Currently: generate all send and receive requests.
 *
 *****************************************************************************/

int lb_halo_create(const lb_t * lb, lb_halo_t * h, lb_halo_enum_t scheme) {

  assert(lb);
  assert(h);

  *h = (lb_halo_t) {0};

  /* Communication model */
  if (lb->model.ndim == 2) lb_model_create( 9, &h->map);
  if (lb->model.ndim == 3) lb_model_create(27, &h->map);

  assert(lb->model.ndim == 2 || lb->model.ndim == 3);
  assert(h->map.ndim == lb->model.ndim);

  cs_nlocal(lb->cs, h->nlocal);
  cs_cart_comm(lb->cs, &h->comm);
  h->tagbase = 211216;

<<<<<<< HEAD
=======
  /* Default to full swap unless reduced is requested. */
>>>>>>> 807b8ad2
  h->full = 1;
  if (scheme == LB_HALO_OPENMP_REDUCED) h->full = 0;

  /* Determine look-up table of ranks of neighbouring processes */
  {
    int dims[3] = {0};
    int periods[3] = {0};
    int coords[3] = {0};

    MPI_Cart_get(h->comm, 3, dims, periods, coords);

    for (int p = 0; p < h->map.nvel; p++) {
      int nbr[3] = {0};
      int out[3] = {0};  /* Out-of-range is erroneous for non-perioidic dims */
      int i = 1 + h->map.cv[p][X];
      int j = 1 + h->map.cv[p][Y];
      int k = 1 + h->map.cv[p][Z];

      nbr[X] = coords[X] + h->map.cv[p][X];
      nbr[Y] = coords[Y] + h->map.cv[p][Y];
      nbr[Z] = coords[Z] + h->map.cv[p][Z];
      out[X] = (!periods[X] && (nbr[X] < 0 || nbr[X] > dims[X] - 1));
      out[Y] = (!periods[Y] && (nbr[Y] < 0 || nbr[Y] > dims[Y] - 1));
      out[Z] = (!periods[Z] && (nbr[Z] < 0 || nbr[Z] > dims[Z] - 1));

      if (out[X] || out[Y] || out[Z]) {
	h->nbrrank[i][j][k] = MPI_PROC_NULL;
      }
      else {
	MPI_Cart_rank(h->comm, nbr, &h->nbrrank[i][j][k]);
      }
    }
    /* I must be in the middle */
    assert(h->nbrrank[1][1][1] == cs_cart_rank(lb->cs));
  }


  /* Limits of the halo regions in each communication direction */

  for (int p = 1; p < h->map.nvel; p++) {

    /* Limits for send and recv regions*/
    int8_t cx = h->map.cv[p][X];
    int8_t cy = h->map.cv[p][Y];
    int8_t cz = h->map.cv[p][Z];

    cs_limits_t send = {1, h->nlocal[X], 1, h->nlocal[Y], 1, h->nlocal[Z]};
    cs_limits_t recv = {1, h->nlocal[X], 1, h->nlocal[Y], 1, h->nlocal[Z]};

    if (cx == -1) send.imax = 1;
    if (cx == +1) send.imin = send.imax;
    if (cy == -1) send.jmax = 1;
    if (cy == +1) send.jmin = send.jmax;
    if (cz == -1) send.kmax = 1;
    if (cz == +1) send.kmin = send.kmax;

    /* velocity is reversed... */
    if (cx == +1) recv.imax = recv.imin = 0;
    if (cx == -1) recv.imin = recv.imax = recv.imax + 1;
    if (cy == +1) recv.jmax = recv.jmin = 0;
    if (cy == -1) recv.jmin = recv.jmax = recv.jmax + 1;
    if (cz == +1) recv.kmax = recv.kmin = 0;
    if (cz == -1) recv.kmin = recv.kmax = recv.kmax + 1;

    h->slim[p] = send;
    h->rlim[p] = recv;
  }

  /* Message count (velocities) for each communication direction */

  for (int p = 1; p < h->map.nvel; p++) {

    int count = 0;

    if (h->full) {
      count = lb->model.nvel;
    }
    else {
      int8_t mx = h->map.cv[p][X];
      int8_t my = h->map.cv[p][Y];
      int8_t mz = h->map.cv[p][Z];
      int8_t mm = mx*mx + my*my + mz*mz;

      /* Consider each model velocity in turn */
      for (int q = 1; q < lb->model.nvel; q++) {
	int8_t qx = lb->model.cv[q][X];
	int8_t qy = lb->model.cv[q][Y];
	int8_t qz = lb->model.cv[q][Z];
	int8_t dot = mx*qx + my*qy + mz*qz;

	if (mm == 3 && dot == mm) count +=1;   /* This is a corner */
	if (mm == 2 && dot == mm) count +=1;   /* This is an edge */
	if (mm == 1 && dot == mm) count +=1;   /* This is a side */
      }
    }

    h->count[p] = count;
    /* Allocate send buffer for send region */
    if (count > 0) {
      int scount = count*lb_halo_size(h->slim[p]);
      h->send[p] = (double *) calloc(scount, sizeof(double));
      assert(h->send[p]);
    }
    /* Allocate recv buffer */
    if (count > 0) {
      int rcount = count*lb_halo_size(h->rlim[p]);
      h->recv[p] = (double *) calloc(rcount, sizeof(double));
      assert(h->recv[p]);
    }
  }

  /* Ensure all requests are NULL in case a particular one is not required */

  for (int ireq = 0; ireq < 2*27; ireq++) {
    h->request[ireq] = MPI_REQUEST_NULL;
  }

  return 0;
}

/*****************************************************************************
 *
 *  lb_halo_post
 *
 *****************************************************************************/

int lb_halo_post(const lb_t * lb, lb_halo_t * h) {

  assert(lb);
  assert(h);

  /* Imbalance timer */
  if (lb->opts.reportimbalance) {
    TIMER_start(TIMER_LB_HALO_IMBAL);
    MPI_Barrier(h->comm);
    TIMER_stop(TIMER_LB_HALO_IMBAL);
  }

  /* Post recvs (from opposite direction cf send) */

  TIMER_start(TIMER_LB_HALO_IRECV);

  for (int ireq = 0; ireq < h->map.nvel; ireq++) {

    h->request[ireq] = MPI_REQUEST_NULL;

    if (h->count[ireq] > 0) {
      int i = 1 + h->map.cv[h->map.nvel-ireq][X];
      int j = 1 + h->map.cv[h->map.nvel-ireq][Y];
      int k = 1 + h->map.cv[h->map.nvel-ireq][Z];
      int mcount = h->count[ireq]*lb_halo_size(h->rlim[ireq]);

      if (h->nbrrank[i][j][k] == h->nbrrank[1][1][1]) mcount = 0;
      
      MPI_Irecv(h->recv[ireq], mcount, MPI_DOUBLE, h->nbrrank[i][j][k],
		h->tagbase + ireq, h->comm, h->request + ireq);
    }
  }

  TIMER_stop(TIMER_LB_HALO_IRECV);

  /* Load send buffers */
  /* Enqueue sends (second half of request array) */

  TIMER_start(TIMER_LB_HALO_PACK);

  #pragma omp parallel
  {
    for (int ireq = 0; ireq < h->map.nvel; ireq++) {
      lb_halo_enqueue_send(lb, h, ireq);
    }
  }

  TIMER_stop(TIMER_LB_HALO_PACK);

  TIMER_start(TIMER_LB_HALO_ISEND);

  for (int ireq = 0; ireq < h->map.nvel; ireq++) {

    h->request[27+ireq] = MPI_REQUEST_NULL;

    if (h->count[ireq] > 0) {
      int i = 1 + h->map.cv[ireq][X];
      int j = 1 + h->map.cv[ireq][Y];
      int k = 1 + h->map.cv[ireq][Z];
      int mcount = h->count[ireq]*lb_halo_size(h->slim[ireq]);

      /* Short circuit messages to self. */
      if (h->nbrrank[i][j][k] == h->nbrrank[1][1][1]) mcount = 0;

      MPI_Isend(h->send[ireq], mcount, MPI_DOUBLE, h->nbrrank[i][j][k],
		h->tagbase + ireq, h->comm, h->request + 27 + ireq);
    }
  }

  TIMER_stop(TIMER_LB_HALO_ISEND);

  return 0;
}

/*****************************************************************************
 *
 *  lb_halo_wait
 *
 *****************************************************************************/

int lb_halo_wait(lb_t * lb, lb_halo_t * h) {

  assert(lb);
  assert(h);

  TIMER_start(TIMER_LB_HALO_WAIT);

  MPI_Waitall(2*h->map.nvel, h->request, MPI_STATUSES_IGNORE);

  TIMER_stop(TIMER_LB_HALO_WAIT);

  TIMER_start(TIMER_LB_HALO_UNPACK);

  #pragma omp parallel
  {
    for (int ireq = 0; ireq < h->map.nvel; ireq++) {
      lb_halo_dequeue_recv(lb, h, ireq);
    }
  }

  TIMER_stop(TIMER_LB_HALO_UNPACK);

  return 0;
}

/*****************************************************************************
 *
 *  lb_halo_free
 *
 *  Complete all the send and receive requests.
 *
 *****************************************************************************/

int lb_halo_free(lb_t * lb, lb_halo_t * h) {

  assert(lb);
  assert(h);

  for (int ireq = 0; ireq < 27; ireq++) {
    free(h->send[ireq]);
    free(h->recv[ireq]);
  }

  lb_model_free(&h->map);

  return 0;
}

/*****************************************************************************
 *
 *  lb_write_buf
 *
 *  Write output buffer independent of in-memory order.
 *
 *****************************************************************************/

int lb_write_buf(const lb_t * lb, int index, char * buf) {

  double data[NVELMAX] = {0};

  assert(lb);
  assert(buf);

  for (int n = 0; n < lb->ndist; n++) {
    size_t sz = lb->model.nvel*sizeof(double);
    for (int p = 0; p < lb->model.nvel; p++) {
      int laddr = LB_ADDR(lb->nsite, lb->ndist, lb->model.nvel, index, n, p);
      data[p] = lb->f[laddr];
    }
    memcpy(buf + n*sz, data, sz);
  }

  return 0;
}

/*****************************************************************************
 *
 *  lb_read_buf
 *
 *****************************************************************************/

int lb_read_buf(lb_t * lb, int index, const char * buf) {

  double data[NVELMAX] = {0};

  assert(lb);
  assert(buf);

  for (int n = 0; n < lb->ndist; n++) {
    size_t sz = lb->model.nvel*sizeof(double);
    memcpy(data, buf + n*sz, sz);
    for (int p = 0; p < lb->model.nvel; p++) {
      int laddr = LB_ADDR(lb->nsite, lb->ndist, lb->model.nvel, index, n, p);
      lb->f[laddr] = data[p];
    }
  }

  return 0;
}

/*****************************************************************************
 *
 *  lb_write_buf_ascii
 *
 *  For ascii, we are going to put ndist distributions on a single line...
 *  This is merely cosmetic, and for appearances.
 *
 *****************************************************************************/

int lb_write_buf_ascii(const lb_t * lb, int index, char * buf) {

  const int nbyte = LB_RECORD_LENGTH_ASCII;  /* bytes per " %22.15s" datum */
  int ifail = 0;

  assert(lb);
  assert(buf);
  assert((lb->ndist*nbyte + 1)*sizeof(char) < BUFSIZ);

  for (int p = 0; p < lb->model.nvel; p++) {
    char tmp[BUFSIZ] = {0};
    int poffset = p*(lb->ndist*nbyte + 1); /* +1 for each newline */
    for (int n = 0; n < lb->ndist; n++) {
      int laddr = LB_ADDR(lb->nsite, lb->ndist, lb->model.nvel, index, n, p);
      int np = snprintf(tmp, nbyte + 1, " %22.15e", lb->f[laddr]);
      if (np != nbyte) ifail = 1;
      memcpy(buf + poffset + n*nbyte, tmp, nbyte*sizeof(char));
    }
    /* Add newline */
    if (1 != snprintf(tmp, 2, "\n")) ifail = 2;
    memcpy(buf + poffset + lb->ndist*nbyte, tmp, sizeof(char));
  }

  return ifail;
}

/*****************************************************************************
 *
 *  lb_read_buf_ascii
 *
 *****************************************************************************/

int lb_read_buf_ascii(lb_t * lb, int index, const char * buf) {

  const int nbyte = LB_RECORD_LENGTH_ASCII;  /* bytes per " %22.15s" datum */
  int ifail = 0;

  assert(lb);
  assert(buf);

  for (int p = 0; p < lb->model.nvel; p++) {
    int poffset = p*(lb->ndist*nbyte + 1); /* +1 for each newline */
    for (int n = 0; n < lb->ndist; n++) {
      int laddr = LB_ADDR(lb->nsite, lb->ndist, lb->model.nvel, index, n, p);
      char tmp[BUFSIZ] = {0};              /* Make sure we have a \0 */
      memcpy(tmp, buf + poffset + n*nbyte, nbyte*sizeof(char));
      int nr = sscanf(tmp, "%le", lb->f + laddr);
      if (nr != 1) ifail = 1;
    }
  }

  return ifail;
}

/*****************************************************************************
 *
 *  lb_io_aggr_pack
 *
 *****************************************************************************/

__host__ int lb_io_aggr_pack(const lb_t * lb, io_aggregator_t * aggr) {

  assert(lb);
  assert(aggr);
  assert(aggr->buf);

  #pragma omp parallel
  {
    int iasc = lb->opts.iodata.output.iorformat == IO_RECORD_ASCII;
    int ibin = lb->opts.iodata.output.iorformat == IO_RECORD_BINARY;
    assert(iasc ^ ibin); /* One or other */

    #pragma omp for
    for (int ib = 0; ib < cs_limits_size(aggr->lim); ib++) {
      int ic = cs_limits_ic(aggr->lim, ib);
      int jc = cs_limits_jc(aggr->lim, ib);
      int kc = cs_limits_kc(aggr->lim, ib);

      /* Write data (ic,jc,kc) */
      int index = cs_index(lb->cs, ic, jc, kc);
      int offset = ib*aggr->szelement;
      if (iasc) lb_write_buf_ascii(lb, index, aggr->buf + offset);
      if (ibin) lb_write_buf(lb, index, aggr->buf + offset);
    }
  }

  return 0;
}

/*****************************************************************************
 *
 *  lb_io_aggr_buf_unpack
 *
 *****************************************************************************/

__host__ int lb_io_aggr_unpack(lb_t * lb, const io_aggregator_t * aggr) {

  assert(lb);
  assert(aggr);
  assert(aggr->buf);

  #pragma omp parallel
  {
    int iasc = lb->opts.iodata.input.iorformat == IO_RECORD_ASCII;
    int ibin = lb->opts.iodata.input.iorformat == IO_RECORD_BINARY;
    assert(iasc ^ ibin);

    #pragma omp for
    for (int ib = 0; ib < cs_limits_size(aggr->lim); ib++) {
      int ic = cs_limits_ic(aggr->lim, ib);
      int jc = cs_limits_jc(aggr->lim, ib);
      int kc = cs_limits_kc(aggr->lim, ib);

      /* Read data at (ic,jc,kc) */
      int index = cs_index(lb->cs, ic, jc, kc);
      int offset = ib*aggr->szelement;
      if (iasc) lb_read_buf_ascii(lb, index, aggr->buf + offset);
      if (ibin) lb_read_buf(lb, index, aggr->buf + offset);
    }
  }

  return 0;
}<|MERGE_RESOLUTION|>--- conflicted
+++ resolved
@@ -1170,10 +1170,8 @@
   cs_cart_comm(lb->cs, &h->comm);
   h->tagbase = 211216;
 
-<<<<<<< HEAD
-=======
   /* Default to full swap unless reduced is requested. */
->>>>>>> 807b8ad2
+
   h->full = 1;
   if (scheme == LB_HALO_OPENMP_REDUCED) h->full = 0;
 
