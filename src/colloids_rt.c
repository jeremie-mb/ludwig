/*****************************************************************************
 *
 *  colloids_rt.c
 *
 *  Run time initialisation of colloid information.
 *
 *  Edinburgh Soft Matter and Statistical Physics Group and
 *  Edinburgh Parallel Computing Centre
 *
 *  (c) 2014-2020 The University of Edinburgh
 *
 *  Contributing authors:
 *  Kevin Stratford (kevin@epcc.ed.ac.uk)
 *
 *****************************************************************************/

#include <assert.h>
#include <math.h>
#include <stdlib.h>
#include <string.h>

#include "pe.h"
#include "util.h"
#include "coords.h"
#include "runtime.h"
#include "physics.h"

#include "lubrication.h"
#include "pair_ss_cut.h"
#include "pair_lj_cut.h"
#include "pair_yukawa.h"
#include "bond_fene.h"
#include "angle_cosine.h"

#include "colloids_halo.h"
#include "colloids_init.h"
#include "colloid_io_rt.h"
#include "colloids_rt.h"

#include "bbl.h"
#include "build.h"
#include "subgrid.h"

int lubrication_init(pe_t * pe, cs_t * cs, rt_t * rt, interact_t * inter);
int pair_ss_cut_init(pe_t * pe, cs_t * cs, rt_t * rt, interact_t * inter);
int pair_yukawa_init(pe_t * pe, cs_t * cs, rt_t * rt, interact_t * inter);
int pair_lj_cut_init(pe_t * pe, cs_t * cs, rt_t * rt, interact_t * inter);
int bond_fene_init(pe_t * pe, cs_t * cs, rt_t * rt, interact_t * interact);
int angle_cosine_init(pe_t * pe, cs_t * cs, rt_t * rt, interact_t * interact);

int colloids_rt_dynamics(cs_t * cs, colloids_info_t * cinfo, wall_t * wall,
			 map_t * map);
int colloids_rt_gravity(pe_t * pe, rt_t * rt, colloids_info_t * cinfo);
int colloids_rt_init_few(pe_t * pe, rt_t * rt, colloids_info_t * cinfo, int nc);
int colloids_rt_init_from_file(pe_t * pe, rt_t * rt, colloids_info_t * cinfo,
			       colloid_io_t * cio);
int colloids_rt_init_random(pe_t * pe, cs_t * cs, rt_t * rt, wall_t * wall,
			    colloids_info_t * cinfo);
int colloids_rt_state_stub(pe_t * pe, rt_t * rt, colloids_info_t * cinfo,
			   const char * stub,
			   colloid_state_t * state);
int colloids_rt_cell_list_checks(pe_t * pe, cs_t * cs, colloids_info_t ** pinfo,
				 interact_t * interact);

/*****************************************************************************
 *
 *  colloids_init_rt
 * 
 *  Driver routine for colloid initialisation.
 *
 *  (a) Read source (input file, or external file)
 *  (b) Work out how many colloids are present, if any
 *  (c) Initialise objects always required
 *  (d) Initialise single-particle information
 *  (e) Initialise pairwise etc interactions
 *
 *****************************************************************************/

int colloids_init_rt(pe_t * pe, rt_t * rt, cs_t * cs, colloids_info_t ** pinfo,
		     colloid_io_t ** pcio,
		     interact_t ** interact, wall_t * wall, map_t * map) {
  int nc;
  int init_one = 0;
  int init_two = 0;
  int init_three = 0;
  int init_from_file = 0;
  int init_random = 0;
  int ncell[3] = {2, 2, 2};
  char keyvalue[BUFSIZ] = "";

  assert(pe);
  assert(cs);
  assert(rt);

  /* Colloid info object always created with ncell = 2;
   * later we check if this is ok and adjust if necesaary/possible. */

  colloids_info_create(pe, cs, ncell, pinfo);

  rt_string_parameter(rt, "colloid_init", keyvalue, BUFSIZ);

  if (strcmp(keyvalue, "input_one") == 0) init_one = 1;
  if (strcmp(keyvalue, "input_two") == 0) init_two = 1;
  if (strcmp(keyvalue, "input_three") == 0) init_three = 1;
  if (strcmp(keyvalue, "input_random") == 0) init_random = 1;
  if (strcmp(keyvalue, "from_file") == 0) init_from_file = 1;

  /* Trap old input files */
  if (strcmp(keyvalue, "random") == 0) pe_fatal(pe, "check input file: random\n");
  
  if ((init_one + init_two + init_three + init_random + init_from_file) < 1)
    return 0;

  pe_info(pe, "\n");
  pe_info(pe, "Colloid information\n");
  pe_info(pe, "-------------------\n");

  colloid_io_run_time(pe, rt, cs, *pinfo, pcio);

  if (init_one) colloids_rt_init_few(pe, rt, *pinfo, 1);
  if (init_two) colloids_rt_init_few(pe, rt, *pinfo, 2);
  if (init_three) colloids_rt_init_few(pe, rt, *pinfo, 3);
  if (init_from_file) colloids_rt_init_from_file(pe, rt, *pinfo, *pcio);
  if (init_random) colloids_rt_init_random(pe, cs, rt, wall, *pinfo);

  /* At this point, we know number of colloids */

  colloids_info_ntotal_set(*pinfo);
  colloids_info_ntotal(*pinfo, &nc);

  pe_info(pe, "\n");
  pe_info(pe, "Initialised %d colloid%s\n", nc, (nc == 1) ? "" : "s");

  interact_create(pe, cs, interact);
  assert(*interact);

  lubrication_init(pe, cs, rt, *interact);
  pair_ss_cut_init(pe, cs, rt, *interact);
  pair_lj_cut_init(pe, cs, rt, *interact);
  pair_yukawa_init(pe, cs, rt, *interact);
  bond_fene_init(pe, cs, rt, *interact);
  angle_cosine_init(pe, cs, rt, *interact);

  colloids_rt_cell_list_checks(pe, cs, pinfo, *interact);
  colloids_init_halo_range_check(pe, cs, *pinfo);
  if (nc > 1) interact_range_check(*interact, *pinfo);

  /* As the cell list has potentially changed, update I/O reference */

  colloid_io_info_set(*pcio, *pinfo);

  /* Transfer any particles in the halo regions, initialise the
   * colloid map and build the particles for the first time. */

  colloids_info_map_init(*pinfo);
  colloids_halo_state(*pinfo);

  colloids_rt_dynamics(cs, *pinfo, wall, map);
  colloids_rt_gravity(pe, rt, *pinfo);

  /* Set the update frequency and report (non-default values) */

  {
    int isfreq = 0;
    int nfreq = 1;

    isfreq = rt_int_parameter(rt, "colloid_rebuild_freq", &nfreq);
    if (nfreq <= 0) pe_fatal(pe, "colloids_rebuild_freq must be >= 1\n");

    if (isfreq) {
      colloids_info_rebuild_freq_set(*pinfo, nfreq);
      pe_info(pe, "Colloid rebuild freq:         %d\n", nfreq);
    }
  }

  pe_info(pe, "\n");
  
  return 0;
}

/*****************************************************************************
 *
 *  colloids_rt_dynamics
 *
 *****************************************************************************/

int colloids_rt_dynamics(cs_t * cs, colloids_info_t * cinfo, wall_t * wall,
			 map_t * map) {

  int nsubgrid_local = 0;
  int nsubgrid;
  MPI_Comm comm;

  assert(cs);
  assert(cinfo);

  colloids_info_count_local(cinfo, COLLOID_TYPE_SUBGRID, &nsubgrid_local);

  cs_cart_comm(cs, &comm);
  MPI_Allreduce(&nsubgrid_local, &nsubgrid, 1, MPI_INT, MPI_SUM, comm);

  if (nsubgrid > 0) {
    subgrid_on_set();
  }
  else {
    build_update_map(cs, cinfo, map);
    build_update_links(cs, cinfo, wall, map);
  }  

  return 0;
}

/*****************************************************************************
 *
 *  colloids_rt_init_few
 *
 *  Few means "one", "two" or "three".
 *
 *****************************************************************************/

int colloids_rt_init_few(pe_t * pe, rt_t * rt, colloids_info_t * cinfo,
			 int nc) {

  colloid_t * pc = NULL;
  colloid_state_t * state1 = NULL;
  colloid_state_t * state2 = NULL;
  colloid_state_t * state3 = NULL;

  assert(pe);
  assert(rt);
  assert(cinfo);
  assert(nc == 1 || nc == 2 || nc == 3);

  if (nc >= 1) {
    pe_info(pe, "Requested one colloid via input:\n");
    state1 = (colloid_state_t *) calloc(1, sizeof(colloid_state_t));
    assert(state1 != NULL);

    colloids_rt_state_stub(pe, rt, cinfo, "colloid_one", state1);
    colloids_info_add_local(cinfo, 1, state1->r, &pc);
    state1->index = 1;
    if (pc) pc->s = *state1;
    free(state1);
  }

  if (nc >= 2) {
    pe_info(pe, "Requested second colloid via input:\n");
    state2 = (colloid_state_t *) calloc(1, sizeof(colloid_state_t));
    assert(state2 != NULL);
    colloids_rt_state_stub(pe, rt, cinfo, "colloid_two", state2);
    colloids_info_add_local(cinfo, 2, state2->r, &pc);
    state2->index = 2;
    if (pc) pc->s = *state2;
    free(state2);
  }

  if (nc >= 3) {
    pe_info(pe, "Requested third colloid via input:\n");
    state3 = (colloid_state_t *) calloc(1, sizeof(colloid_state_t));
    assert(state3 != NULL);
    colloids_rt_state_stub(pe, rt, cinfo, "colloid_three", state3);
    colloids_info_add_local(cinfo, 3, state3->r, &pc);
    state3->index = 3;
    if (pc) pc->s = *state3;
    free(state3);
  }

  return 0;
}

/*****************************************************************************
 *
 *  colloids_rt_init_from_file
 *
 *****************************************************************************/

int colloids_rt_init_from_file(pe_t * pe, rt_t * rt, colloids_info_t * cinfo,
			       colloid_io_t * cio) {

  int ntstep;
  char subdirectory[BUFSIZ];
  char filename[3*BUFSIZ];
  char stub[BUFSIZ];
  physics_t * phys = NULL;

  assert(pe);
  assert(rt);
  assert(cinfo);
  assert(cio);

  pe_subdirectory(pe, subdirectory);
  physics_ref(&phys);

  strcpy(stub, "config.cds.init");
  rt_string_parameter(rt, "colloid_file_stub", stub, BUFSIZ);

  ntstep = physics_control_timestep(phys);

  if (ntstep == 0) {
    sprintf(filename, "%s%s", subdirectory, stub);
  }
  else {
    strcpy(stub, "config.cds");
    rt_string_parameter(rt, "colloid_file_stub", stub, BUFSIZ);
    sprintf(filename, "%s%s%8.8d", subdirectory, stub, ntstep);
  }

  colloid_io_read(cio, filename);

  return 0;
}

/*****************************************************************************
 *
 *  colloids_rt_init_random
 *
 *****************************************************************************/

int colloids_rt_init_random(pe_t * pe, cs_t * cs, rt_t * rt, wall_t * wall,
			    colloids_info_t * cinfo) {

  int nc;
  double dh = 0.0;
  colloid_state_t * state0 = NULL;

  assert(pe);
  assert(rt);
  assert(cinfo);

  state0 = (colloid_state_t *) calloc(1, sizeof(colloid_state_t));
  assert(state0 != NULL);

  colloids_rt_state_stub(pe, rt, cinfo, "colloid_random", state0);

  rt_int_parameter(rt, "colloid_random_no", &nc);
  rt_double_parameter(rt, "colloid_random_dh", &dh);

  colloids_init_random(pe, cs, cinfo, nc, state0, wall, dh);

  pe_info(pe, "Requested   %d colloid%s at random\n", nc, (nc > 1) ? "s" : "");
  pe_info(pe, "Colloid  radius a0 = %le\n", state0->a0);
  pe_info(pe, "Hydrodyn radius ah = %le\n", state0->ah);
  pe_info(pe, "Colloid charges q0 = %le    q1 = %le\n", state0->q0, state0->q1);

  free(state0);

  return 0;
}

/*****************************************************************************
 *
 *  colloids_rt_state_stub
 *
 *  Read details of a colloid state form the input via keys
 *    stub_a0
 *    stub_ah
 *    ...
 *
 *****************************************************************************/

int colloids_rt_state_stub(pe_t * pe, rt_t * rt, colloids_info_t * cinfo,
			   const char * stub,
			   colloid_state_t * state) {
  int nrt, nrt1;
  char key[BUFSIZ] = "";
  char key1[BUFSIZ] = "";
  char value[BUFSIZ] = "";

  const char * format_i1 = "%-28s  %d\n";
  const char * format_i3 = "%-28s  %d %d %d\n";
  const char * format_e1 = "%-28s %14.7e\n";
  const char * format_e3 = "%-28s %14.7e %14.7e %14.7e\n";
  const char * format_s1 = "%-28s  %s\n";

  assert(pe);
  assert(rt);
  assert(cinfo);
  assert(stub);
  assert(state);

  state->rebuild = 1;

  sprintf(key, "%s_%s", stub, "nbonds");
  nrt = rt_int_parameter(rt, key, &state->nbonds);
  if (nrt) pe_info(pe, format_i1, key, state->nbonds);

  if (state->nbonds > 0) {
    sprintf(key, "%s_%s", stub, "bond1");
    nrt = rt_int_parameter(rt, key, &state->bond[0]);
    if (nrt) pe_info(pe, format_i1, key, state->bond[0]);
  }

  if (state->nbonds > 1) {
    sprintf(key, "%s_%s", stub, "bond2");
    nrt = rt_int_parameter(rt, key, &state->bond[1]);
    if (nrt) pe_info(pe, format_i1, key, state->bond[1]);
  }

  sprintf(key, "%s_%s", stub, "nangles");
  nrt = rt_int_parameter(rt, key, &state->nangles);
  if (nrt) pe_info(pe, format_i1, key, state->nangles);

  sprintf(key1, "%s_%s", stub, "isfixedrxyz");
  nrt1 = rt_int_parameter_vector(rt, key1, state->isfixedrxyz);
  /* Defer output until isfxiedr is known */

  sprintf(key, "%s_%s", stub, "isfixedr");
  nrt = rt_int_parameter(rt, key, &state->isfixedr);
  if (nrt) {
    pe_info(pe, format_i1, key, state->isfixedr);
    /* Override any previous value of rxyz */
    state->isfixedrxyz[X] = state->isfixedr;
    state->isfixedrxyz[Y] = state->isfixedr;
    state->isfixedrxyz[Z] = state->isfixedr;
  }
  if (nrt1) pe_info(pe, format_i3, key1, state->isfixedrxyz[X],
		    state->isfixedrxyz[Y], state->isfixedrxyz[Z]);


<<<<<<< HEAD
  sprintf(key, "%s_%s", stub, "isfixedrxyz");
  nrt = rt_int_parameter_vector(rt, key, state->isfixedrxyz);
  if (nrt) pe_info(pe, format_i3, key, state->isfixedrxyz[0], state->isfixedrxyz[1], state->isfixedrxyz[2]);

  sprintf(key, "%s_%s", stub, "isfixedv");
  nrt = rt_int_parameter(rt, key, &state->isfixedv);
  if (nrt) pe_info(pe, format_i1, key, state->isfixedv);

  sprintf(key, "%s_%s", stub, "isfixedvxyz");
  nrt = rt_int_parameter_vector(rt, key, state->isfixedvxyz);
  if (nrt) pe_info(pe, format_i3, key, state->isfixedrxyz[0], state->isfixedrxyz[1], state->isfixedrxyz[2]);
=======
  sprintf(key1, "%s_%s", stub, "isfixedvxyz");
  nrt1 = rt_int_parameter_vector(rt, key1, state->isfixedvxyz);
  /* Defer output until isfixedv is known */

  sprintf(key, "%s_%s", stub, "isfixedv");
  nrt = rt_int_parameter(rt, key, &state->isfixedv);
  if (nrt) {
    pe_info(pe, format_i1, key, state->isfixedv);
    /* Override any previous value of vxyz */
    state->isfixedvxyz[X] = state->isfixedv;
    state->isfixedvxyz[Y] = state->isfixedv;
    state->isfixedvxyz[Z] = state->isfixedv;
  }
  if (nrt1) pe_info(pe, format_i3, key1, state->isfixedvxyz[X],
		    state->isfixedvxyz[Y], state->isfixedvxyz[Z]);
>>>>>>> f3f22deb

  sprintf(key, "%s_%s", stub, "isfixedw");
  nrt = rt_int_parameter(rt, key, &state->isfixedw);
  if (nrt) pe_info(pe, format_i1, key, state->isfixedw);

  sprintf(key, "%s_%s", stub, "isfixeds");
  nrt = rt_int_parameter(rt, key, &state->isfixeds);
  if (nrt) pe_info(pe, format_i1, key, state->isfixeds);

  sprintf(key, "%s_%s", stub, "type");
  nrt = rt_string_parameter(rt, key, value, BUFSIZ);

  state->type = COLLOID_TYPE_DEFAULT;
  if (strcmp(value, "active") == 0) state->type = COLLOID_TYPE_ACTIVE;
  if (strcmp(value, "subgrid") == 0) state->type = COLLOID_TYPE_SUBGRID;
  if (nrt) pe_info(pe, format_s1, stub, value);

  sprintf(key, "%s_%s", stub, "rng");
  nrt = rt_int_parameter(rt, key, &state->rng);
  if (nrt) pe_info(pe, format_i1, key, state->rng);

  sprintf(key, "%s_%s", stub, "a0");
  nrt = rt_double_parameter(rt, key, &state->a0);
  if (nrt) pe_info(pe, format_e1, key, state->a0);

  sprintf(key, "%s_%s", stub, "ah");
  nrt = rt_double_parameter(rt, key, &state->ah);
  if (nrt) pe_info(pe, format_e1, key, state->ah);

  sprintf(key, "%s_%s", stub, "r");
  nrt = rt_double_parameter_vector(rt, key, state->r);
  if (nrt) pe_info(pe, format_e3, key, state->r[X], state->r[Y], state->r[Z]);

  sprintf(key, "%s_%s", stub, "v");
  nrt = rt_double_parameter_vector(rt, key, state->v);
  if (nrt) pe_info(pe, format_e3, key, state->v[X], state->v[Y], state->v[Z]);

  sprintf(key, "%s_%s", stub, "w");
  nrt = rt_double_parameter_vector(rt, key, state->w);
  if (nrt) pe_info(pe, format_e3, key, state->w[X], state->w[Y], state->w[Z]);

  sprintf(key, "%s_%s", stub, "s");
  nrt = rt_double_parameter_vector(rt, key, state->s);
  if (nrt) pe_info(pe, format_e3, key, state->s[X], state->s[Y], state->s[Z]);

  sprintf(key, "%s_%s", stub, "m");
  nrt = rt_double_parameter_vector(rt, key, state->m);
  if (nrt) pe_info(pe, format_e3, key, state->m[X], state->m[Y], state->m[Z]);

  sprintf(key, "%s_%s", stub, "b1");
  nrt = rt_double_parameter(rt, key, &state->b1);
  if (nrt) pe_info(pe, format_e1, key, state->b1);

  sprintf(key, "%s_%s", stub, "b2");
  nrt = rt_double_parameter(rt, key, &state->b2);
  if (nrt) pe_info(pe, format_e1, key, state->b2);

  sprintf(key, "%s_%s", stub, "c");
  nrt = rt_double_parameter(rt, key, &state->c);
  if (nrt) pe_info(pe, format_e1, key, state->c);

  sprintf(key, "%s_%s", stub, "h");
  nrt = rt_double_parameter(rt, key, &state->h);
  if (nrt) pe_info(pe, format_e1, key, state->h);

  sprintf(key, "%s_%s", stub, "q0");
  nrt = rt_double_parameter(rt, key, &state->q0);
  if (nrt) pe_info(pe, format_e1, key, state->q0);

  sprintf(key, "%s_%s", stub, "q1");
  nrt = rt_double_parameter(rt, key, &state->q1);
  if (nrt) pe_info(pe, format_e1, key, state->q1);

  sprintf(key, "%s_%s", stub, "epsilon");
  nrt = rt_double_parameter(rt, key, &state->epsilon);
  if (nrt) pe_info(pe, format_e1, key, state->epsilon);

  return 0;
}

/*****************************************************************************
 *
 *  colloids_rt_gravity
 *
 *  Sedimentation force and density
 *
 *****************************************************************************/

int colloids_rt_gravity(pe_t * pe, rt_t * rt, colloids_info_t * cinfo) {

  int nc;
  int isgrav = 0;
  double rho0;
  double g[3] = {0.0, 0.0, 0.0};
  physics_t * phys = NULL;

  assert(cinfo);

  physics_ref(&phys);
  colloids_info_ntotal(cinfo, &nc);
  if (nc == 0) return 0;

  nc = rt_double_parameter_vector(rt, "colloid_gravity", g);
  if (nc != 0) physics_fgrav_set(phys, g);

  isgrav = (g[X] != 0.0 || g[Y] != 0.0 || g[Z] != 0.0);

  if (isgrav) {
    pe_info(pe, "\n");
    pe_info(pe, "Sedimentation force on:       yes\n");
    pe_info(pe, "Sedimentation force:         %14.7e %14.7e %14.7e\n",
	 g[X], g[Y], g[Z]);
  }

  nc = rt_double_parameter(rt, "colloid_rho0", &rho0);

  if (nc) {
    colloids_info_rho0_set(cinfo, rho0);
    pe_info(pe, "Colloid density:             %14.7e\n", rho0);    
  }

  return 0;
}

/*****************************************************************************
 *
 *  colloids_rt_cell_list_checks
 *
 *  For given set of colloids in the default cell list, and given
 *  interactions, work out what the best cell list size is.
 *
 *  The cell width should be as small as possible to prevent
 *  unnecessary halo transfers.
 *
 *****************************************************************************/

int colloids_rt_cell_list_checks(pe_t * pe, cs_t * cs,
				 colloids_info_t ** pinfo,
				 interact_t * interact) {
  int nc;
  int nlocal[3];
  int nbest[3];
  int nhalo;

  double a0max, ahmax;  /* maximum radii */
  double rcmax, hcmax;  /* Interaction ranges */
  double rmax;          /* Maximum interaction range */
  double wcell[3];      /* Final cell widths */

  assert(pe);
  assert(cs);
  assert(pinfo);
  assert(*pinfo);

  colloids_info_ntotal(*pinfo, &nc);

  if (nc == 0) return 0;

  cs_nlocal(cs, nlocal);
  cs_nhalo(cs, &nhalo);
  colloids_info_a0max(*pinfo, &a0max);

  /* For nhalo = 1, we require an additional + 0.5 to identify BBL;
   * for nhalo > 1, the constraint is on the colloid map in the
   * halo region, begin an additional nhalo - 0.5.
   * The aboslute minimum is 2 units to accomodate subgrid partciles
   * an associated interpolations onto lattice. */

  a0max = dmax(1.0, a0max);

  nbest[X] = (int) floor(1.0*(nlocal[X]) / (dmax(a0max + nhalo - 0.5, 2.0)));
  nbest[Y] = (int) floor(1.0*(nlocal[Y]) / (dmax(a0max + nhalo - 0.5, 2.0)));
  nbest[Z] = (int) floor(1.0*(nlocal[Z]) / (dmax(a0max + nhalo - 0.5, 2.0)));


  pe_info(pe, "\n");
  pe_info(pe, "Colloid cell list information\n");
  pe_info(pe, "-----------------------------\n");
  pe_info(pe, "Input radius maximum:        %14.7e\n", a0max);

  if (nc > 1) {
    /* Interaction case */
    colloids_info_ahmax(*pinfo, &ahmax);
    interact_rcmax(interact, &rcmax);
    interact_hcmax(interact, &hcmax);
    rmax = dmax(2.0*ahmax + hcmax, rcmax);
    rmax = dmax(rmax, 1.5); /* subgrid particles again */
    nbest[X] = (int) floor(1.0*nlocal[X] / rmax);
    nbest[Y] = (int) floor(1.0*nlocal[Y] / rmax);
    nbest[Z] = (int) floor(1.0*nlocal[Z] / rmax);

    pe_info(pe, "Hydrodynamic radius maximum: %14.7e\n", ahmax);
    pe_info(pe, "Surface-surface interaction: %14.7e\n", hcmax);
    pe_info(pe, "Centre-centre interaction:   %14.7e\n", rcmax);
  }

  /* Transfer colloids to new cell list if required */

  if (nbest[X] > 2 || nbest[Y] > 2 || nbest[Z] > 2) {
    colloids_info_recreate(nbest, pinfo);
  }

  colloids_info_lcell(*pinfo, wcell);
  pe_info(pe, "Final cell list:              %d %d %d\n",
       nbest[X], nbest[Y], nbest[Z]);
  pe_info(pe, "Final cell lengths:          %14.7e %14.7e %14.7e\n",
       wcell[X], wcell[Y], wcell[Z]);


  return 0;
}

/*****************************************************************************
 *
 *  colloids_init_ewald_rt
 *
 *****************************************************************************/

int colloids_init_ewald_rt(pe_t * pe, rt_t * rt, cs_t * cs,
			   colloids_info_t * cinfo,
			   ewald_t ** pewald) {

  int ncolloid;
  int iarg;
  int is_required = 0;
  double mu;               /* Dipole strength */
  double rc;               /* Real space cut off */

  assert(cinfo);

  colloids_info_ntotal(cinfo, &ncolloid);
  if (ncolloid < 2) return 0;

  rt_int_parameter(rt, "ewald_sum", &is_required);

  if (is_required) {

    iarg = rt_double_parameter(rt, "ewald_mu", &mu);
    if (iarg == 0) pe_fatal(pe, "Ewald sum requires dipole strength input\n");
    iarg = rt_double_parameter(rt, "ewald_rc", &rc);
    if (iarg == 0) pe_fatal(pe, "Ewald sum requires a real space cut off\n");

    ewald_create(pe, cs, mu, rc, cinfo, pewald);
    assert(*pewald);
    ewald_info(*pewald); 
  }

  return 0;
}

/*****************************************************************************
 *
 *  lubrication_init_rt
 *
 *  Initialise the parameters for corrections to the lubrication
 *  forces between colloids.
 *
 *****************************************************************************/

int lubrication_init(pe_t * pe, cs_t * cs, rt_t * rt, interact_t * inter) {

  int n, on = 0;
  double rcnorm = 0.0;
  double rctang = 0.0;
  lubr_t * lubr = NULL;

  assert(pe);
  assert(rt);

  rt_int_parameter(rt, "lubrication_on", &on);

  if (on) {
    pe_info(pe, "\nColloid-colloid lubrication corrections\n");
    pe_info(pe, "Lubrication corrections are switched on\n");
    n = rt_double_parameter(rt, "lubrication_normal_cutoff", &rcnorm);
    pe_info(pe, (n == 0) ? "[Default] " : "[User   ] ");
    pe_info(pe, "Normal force cutoff is %f\n", rcnorm);
    
    n = rt_double_parameter(rt, "lubrication_tangential_cutoff", &rctang);
    pe_info(pe, (n == 0) ? "[Default] " : "[User   ] ");
    pe_info(pe, "Tangential force cutoff is %f\n", rctang);

    lubrication_create(pe, cs, &lubr);
    lubrication_rch_set(lubr, LUBRICATION_SS_FNORM, rcnorm);
    lubrication_rch_set(lubr, LUBRICATION_SS_FTANG, rctang);
    lubrication_register(lubr, inter);
  }

  return 0;
}

/*****************************************************************************
 *
 *  pair_ss_cut_init
 *
 *  Initialise the parameters for the soft-sphere interaction between
 *  colloids.
 *
 *****************************************************************************/

int pair_ss_cut_init(pe_t * pe, cs_t * cs, rt_t * rt, interact_t * inter) {

  int n;
  int on = 0;
  double epsilon ;
  double sigma;
  int nu;
  double kt;
  double cutoff;

  physics_t * phys = NULL;
  pair_ss_cut_t * pair = NULL;

  assert(pe);
  assert(rt);

  physics_ref(&phys);
  physics_kt(phys, &kt);

  rt_int_parameter(rt, "soft_sphere_on", &on);

  if (on) {

    n = rt_double_parameter(rt, "soft_sphere_epsilon", &epsilon);
    if (n == 0) pe_fatal(pe, "Please define soft_sphere_epsilon in input\n");

    n = rt_double_parameter(rt, "soft_sphere_sigma", &sigma);
    if (n == 0) pe_fatal(pe, "Please define soft_sphere_sigme in input\n");

    n = rt_int_parameter(rt, "soft_sphere_nu", &nu);
    if (n == 0) pe_fatal(pe, "Please check soft_sphere_nu appears in input\n");
    if (nu <= 0) pe_fatal(pe, "Please check soft_sphere_nu is positive\n");

    n = rt_double_parameter(rt, "soft_sphere_cutoff", &cutoff);
    if (n == 0) pe_fatal(pe, "Check soft_sphere_cutoff appears in input\n");

    pair_ss_cut_create(pe, cs, &pair);
    pair_ss_cut_param_set(pair, epsilon, sigma, nu, cutoff);
    pair_ss_cut_register(pair, inter);
    pair_ss_cut_info(pair);
  }

  return 0;
}

/*****************************************************************************
 *
 *  pair_yukawa_init
 *
 *****************************************************************************/

int pair_yukawa_init(pe_t * pe, cs_t * cs, rt_t * rt, interact_t * interact) {

  int n;
  int on = 0;
  double epsilon;
  double kappa;
  double cutoff;

  pair_yukawa_t * yukawa = NULL;

  assert(pe);
  assert(rt);
  assert(interact);

  rt_int_parameter(rt, "yukawa_on", &on);

  if (on) {
    n = rt_double_parameter(rt, "yukawa_epsilon", &epsilon);
    if (n == 0) pe_fatal(pe, "Please check yukawa_epsilon appears in input\n");
    n = rt_double_parameter(rt, "yukawa_kappa", &kappa);
    if (n == 0) pe_fatal(pe, "Please check yukawa_kappa appears in input");
    n = rt_double_parameter(rt, "yukawa_cutoff", &cutoff);
    if (n == 0) pe_fatal(pe, "Please check yukawa_cutoff appears in input\n");

    pair_yukawa_create(pe, cs, &yukawa);
    pair_yukawa_param_set(yukawa, epsilon, kappa, cutoff);
    pair_yukawa_register(yukawa, interact);
    pair_yukawa_info(yukawa);
  }

  return 0;
}

/*****************************************************************************
 *
 *  pair_lj_cut_init
 *
 *****************************************************************************/

int pair_lj_cut_init(pe_t * pe, cs_t * cs, rt_t * rt, interact_t * inter) {

  int n;
  int on = 0;
  double epsilon;
  double sigma;
  double cutoff;

  pair_lj_cut_t * lj = NULL;

  assert(pe);
  assert(rt);
  assert(inter);

  rt_int_parameter(rt, "lennard_jones_on", &on);

  if (on) {
    n = rt_double_parameter(rt, "lj_epsilon", &epsilon);
    if (n == 0) pe_fatal(pe, "Set lj_epsilon in input for LJ potential\n");
    n = rt_double_parameter(rt, "lj_sigma", &sigma);
    if (n == 0) pe_fatal(pe, "Must set lj_sigma in input for LJ potential\n");
    n = rt_double_parameter(rt, "lj_cutoff", &cutoff);
    if (n == 0) pe_fatal(pe, "Must set lj_cutoff in input for LJ potential\n");

    pair_lj_cut_create(pe, cs, &lj);
    pair_lj_cut_param_set(lj, epsilon, sigma, cutoff);
    pair_lj_cut_register(lj, inter);
    pair_lj_cut_info(lj);
  }

  return 0;
}

/*****************************************************************************
 *
 *  bond_fene_init
 *
 *****************************************************************************/

int bond_fene_init(pe_t * pe, cs_t * cs, rt_t * rt, interact_t * interact) {

  int n;
  int on = 0;
  double kappa;
  double r0;

  bond_fene_t * fene = NULL;

  assert(pe);
  assert(rt);
  assert(interact);

  rt_int_parameter(rt, "bond_fene_on", &on);

  if (on) {
    n = rt_double_parameter(rt, "bond_fene_k", &kappa);
    if (n == 0) pe_fatal(pe, "Must set bond_fene_k int input for fene bond\n");
    n = rt_double_parameter(rt, "bond_fene_r0", &r0);
    if (n == 0) pe_fatal(pe, "Must set bond_fene_r0 in input for fene bond\n");

    bond_fene_create(pe, cs,&fene);
    bond_fene_param_set(fene, kappa, r0);
    bond_fene_register(fene, interact);
    bond_fene_info(fene);
  }

  return 0;
}

/*****************************************************************************
 *
 *  angle_cosine_init
 *
 *****************************************************************************/

int angle_cosine_init(pe_t * pe, cs_t * cs, rt_t * rt, interact_t * interact) {

  int n;
  int on = 0;
  double kappa;

  angle_cosine_t * angle = NULL;

  assert(rt);
  assert(interact);

  rt_int_parameter(rt,"angle_cosine_on", &on);

  if (on) {
    n = rt_double_parameter(rt, "angle_cosine_k", &kappa);
    if (n == 0) pe_fatal(pe, "Must set anagle_cosine_k int input for angle\n");

    angle_cosine_create(pe, cs, &angle);
    angle_cosine_param_set(angle, kappa);
    angle_cosine_register(angle, interact);
    angle_cosine_info(angle);
  }

  return 0;
}

/*****************************************************************************
 *
 *  colloids_init_halo_range_check
 *
 *  Examine the current system (e.g., from user input) and check
 *  message passing for BBL based on input radii a0. This is indepedent
 *  of any colloid-colloid interaction considerations.
 *
 *  1) 2a0 < nlocal - 1 ensures links for a single particle are
 *                      limited to at most 2 adjacent subdomains;
 *  2) lcell > a0       ensures relevant particles join the halo
 *                      swap in relevant directions (i.e., a particle
 *                      that requires halo swap information cannot be
 *                      stranded in a cell which is not at the edge
 *                      of the sub-domain);
 *  3) ncell >= 2       must have at least two cells to separate
 *                      'left-going' and 'right-going' communications.
 *
 *****************************************************************************/

int colloids_init_halo_range_check(pe_t * pe, cs_t * cs,
				   colloids_info_t * cinfo) {

  int ifail = 0;
  int ncolloid;
  int ncell[3];
  int nlocal[3];
  int nhalo = 1;       /* Always, for purpose of BBL. */

  double a0max = 0.0;  /* Maximum colloid a0 present */
  double lcell[3];

  assert(cs);
  assert(cinfo);

  colloids_info_ntotal(cinfo, &ncolloid);
  if (ncolloid == 0) return 0;

  cs_nlocal(cs, nlocal);
  colloids_info_ncell(cinfo, ncell);
  colloids_info_lcell(cinfo, lcell);

  colloids_info_a0max(cinfo, &a0max);

  if (2.0*a0max >= 1.0*(nlocal[X] - nhalo)) ifail = 1;
  if (2.0*a0max >= 1.0*(nlocal[Y] - nhalo)) ifail = 1;
  if (2.0*a0max >= 1.0*(nlocal[Z] - nhalo)) ifail = 1;
  if (ifail == 1) {
    pe_fatal(pe, "Particle diameter larger than (nlocal - 1) domain size\n");
  }

  if (lcell[X] <= a0max) ifail = 1;
  if (lcell[Y] <= a0max) ifail = 1;
  if (lcell[Z] <= a0max) ifail = 1;
  if (ifail == 1) {
    pe_fatal(pe, "Particle a0 > cell width breaks BBL message passing\n");
  }

  if (ncell[X] < 2) ifail = 1;
  if (ncell[Y] < 2) ifail = 1;
  if (ncell[Z] < 2) ifail = 1;

  if (ifail == 1) {
    pe_fatal(pe, "Must have two cells minimum\n");
  }

  /* Halo region colloid map constraint */

  cs_nhalo(cs, &nhalo);

  if (lcell[X] < (a0max + nhalo - 0.5)) ifail = 1;
  if (lcell[Y] < (a0max + nhalo - 0.5)) ifail = 1;
  if (lcell[Z] < (a0max + nhalo - 0.5)) ifail = 1;

  if (ifail == 1) {
    pe_fatal(pe, "Must have cell width > a0_max + nhalo\n");
  }

  return ifail;
}<|MERGE_RESOLUTION|>--- conflicted
+++ resolved
@@ -416,20 +416,6 @@
   if (nrt1) pe_info(pe, format_i3, key1, state->isfixedrxyz[X],
 		    state->isfixedrxyz[Y], state->isfixedrxyz[Z]);
 
-
-<<<<<<< HEAD
-  sprintf(key, "%s_%s", stub, "isfixedrxyz");
-  nrt = rt_int_parameter_vector(rt, key, state->isfixedrxyz);
-  if (nrt) pe_info(pe, format_i3, key, state->isfixedrxyz[0], state->isfixedrxyz[1], state->isfixedrxyz[2]);
-
-  sprintf(key, "%s_%s", stub, "isfixedv");
-  nrt = rt_int_parameter(rt, key, &state->isfixedv);
-  if (nrt) pe_info(pe, format_i1, key, state->isfixedv);
-
-  sprintf(key, "%s_%s", stub, "isfixedvxyz");
-  nrt = rt_int_parameter_vector(rt, key, state->isfixedvxyz);
-  if (nrt) pe_info(pe, format_i3, key, state->isfixedrxyz[0], state->isfixedrxyz[1], state->isfixedrxyz[2]);
-=======
   sprintf(key1, "%s_%s", stub, "isfixedvxyz");
   nrt1 = rt_int_parameter_vector(rt, key1, state->isfixedvxyz);
   /* Defer output until isfixedv is known */
@@ -445,7 +431,6 @@
   }
   if (nrt1) pe_info(pe, format_i3, key1, state->isfixedvxyz[X],
 		    state->isfixedvxyz[Y], state->isfixedvxyz[Z]);
->>>>>>> f3f22deb
 
   sprintf(key, "%s_%s", stub, "isfixedw");
   nrt = rt_int_parameter(rt, key, &state->isfixedw);
