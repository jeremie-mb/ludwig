/*****************************************************************************
 *
 *  test_map.c
 *
 *  Unit test for map object.
 *
 *  Edinburgh Soft Matter and Statistical Physics Group and
 *  Edinburgh Parallel Computing Centre
 *
 *  (c) 2012-2021 The University of Edinburgh
 *
 *  Contributing authors:
 *  Kevin Stratford (kevin@epcc.ed.ac.uk)
<<<<<<< HEAD
=======
 *  (c) 2012-2021 The University of Edinburgh
>>>>>>> 850d5290
 *
 *****************************************************************************/

#include <assert.h>
#include <float.h>
#include <stdio.h>
#include <math.h>

#include "pe.h"
#include "coords.h"
#include "coords_field.h"
#include "map.h"

#include "test_coords_field.h"
#include "tests.h"

static int do_test1(pe_t * pe);
static int do_test2(pe_t * pe);
static int do_test_halo(pe_t * pe, int ndata);
static int do_test_io(pe_t * pe, int ndata, int io_format);

/*****************************************************************************
 *
 *  test_map_suite
 *
 *****************************************************************************/

int test_map_suite(void) {

  pe_t * pe = NULL;

  pe_create(MPI_COMM_WORLD, PE_QUIET, &pe);

  do_test1(pe);
  do_test2(pe);
  do_test_halo(pe, 1);
  do_test_halo(pe, 2);

  do_test_io(pe, 0, IO_FORMAT_BINARY);
  do_test_io(pe, 0, IO_FORMAT_ASCII);
  do_test_io(pe, 2, IO_FORMAT_BINARY);
  do_test_io(pe, 2, IO_FORMAT_ASCII);

  pe_info(pe, "PASS     ./unit/test_map\n");
  pe_free(pe);

  return 0;
}

/*****************************************************************************
 *
 *  do_test1
 *
 *  Test the basic status functionality.
 *
 *****************************************************************************/

int do_test1(pe_t * pe) {

  int ndataref = 0;
  int ndata;
  int pm;

  int ic, jc, kc, index;
  int nlocal[3];
  int ntotal[3];

  int status;
  int vol;
  cs_t * cs = NULL;
  map_t * map = NULL;

  assert(pe);

  cs_create(pe, &cs);
  cs_init(cs);
  cs_nlocal(cs, nlocal);
  cs_ntotal(cs, ntotal);

  map_create(pe, cs, ndataref, &map);
  assert(map);

  map_ndata(map, &ndata);
  assert(ndata == ndataref);

  /* Porous media flag; not present by default. */
  map_pm(map, &pm);
  assert(pm == 0);
  map_pm_set(map, 1);
  map_pm(map, &pm);
  assert(pm == 1);

  /* Check default status is fluid everywhere. */
  /* This assertion is not necessary, although it cold be useful
   * to have fluid points associated with zero. */

  assert(MAP_FLUID == 0);

  for (ic = 1; ic <= nlocal[X]; ic++) {
    for (jc = 1; jc <= nlocal[Y]; jc++) {
      for (kc = 1; kc <= nlocal[Z]; kc++) {

	index = cs_index(cs, ic, jc, kc);
	map_status(map, index, &status);
	assert(status == MAP_FLUID);
      }
    }
  }

  /* Test volume (local, global) */

  vol = 0;
  map_volume_local(map, MAP_FLUID, &vol);
  assert(vol == nlocal[X]*nlocal[Y]*nlocal[Z]);

  vol = 0;
  map_volume_allreduce(map, MAP_FLUID, &vol);
  assert(vol == ntotal[X]*ntotal[Y]*ntotal[Z]);

  /* Test status set */

  index = cs_index(cs, 1, 1, 1);
  map_status_set(map, index, MAP_BOUNDARY);
  map_status(map, index, &status);
  assert(status == MAP_BOUNDARY);

  map_free(map);
  cs_free(cs);

  return 0;
}

/*****************************************************************************
 *
 *  do_test2
 *
 *  Check the data interface.
 *
 *****************************************************************************/

int do_test2(pe_t * pe) {

  int ndataref = 2;
  int ndata;
  int nlocal[3];
  int index = 0;

  double dataref[2] = {1.0, 2.0};
  double data[2];

  cs_t * cs = NULL;
  map_t * map = NULL;

  assert(pe);

  cs_create(pe, &cs);
  cs_init(cs);
  cs_nlocal(cs, nlocal);

  map_create(pe, cs, ndataref, &map);
  assert(map);

  map_ndata(map, &ndata);
  assert(ndata == ndataref);

  map_data_set(map, index, dataref);
  map_data(map, index, data);
  assert(fabs(data[0] - dataref[0]) < DBL_EPSILON);
  assert(fabs(data[1] - dataref[1]) < DBL_EPSILON);

  map_free(map);
  cs_free(cs);

  return 0;
}

/*****************************************************************************
 *
 *  do_test_halo
 *
 *****************************************************************************/

int do_test_halo(pe_t * pe, int ndata) {

  int nhalo;
  cs_t * cs = NULL;
  map_t * map  = NULL;

  assert(pe);
  assert(ndata > 0);

  cs_create(pe, &cs);
  cs_init(cs);
  cs_nhalo(cs, &nhalo);

  map_create(pe, cs, ndata, &map);
  assert(map);

  test_coords_field_set(cs, 1, map->status, MPI_CHAR, test_ref_char1);
  test_coords_field_set(cs, map->ndata, map->data, MPI_DOUBLE, test_ref_double1);

  map_halo(map);

  test_coords_field_check(cs, nhalo, 1, map->status, MPI_CHAR, test_ref_char1);
  test_coords_field_check(cs, nhalo, map->ndata, map->data, MPI_DOUBLE,
			  test_ref_double1);

  map_free(map);
  cs_free(cs);

  return 0;
}

/*****************************************************************************
 *
 *  do_test_io
 *
 *****************************************************************************/

static int do_test_io(pe_t * pe, int ndata, int io_format) {

  int grid[3];
  const char * filename = "map-io-test";
  MPI_Comm comm;

  cs_t * cs = NULL;
  map_t * map = NULL;
  io_info_t * iohandler = NULL;

  assert(pe);

  pe_mpi_comm(pe, &comm);

  grid[X] = 1;
  grid[Y] = 1;
  grid[Z] = 1;

  if (pe_mpi_size(pe) == 8) {
    grid[X] = 2;
    grid[Y] = 2;
    grid[Z] = 2;
  }

  cs_create(pe, &cs);
  cs_init(cs);
  map_create(pe, cs, ndata, &map);
  assert(map);

  map_init_io_info(map, grid, io_format, io_format);
  map_io_info(map, &iohandler);
  assert(iohandler);

  test_coords_field_set(cs, 1, map->status, MPI_CHAR, test_ref_char1);
  test_coords_field_set(cs, ndata, map->data, MPI_DOUBLE, test_ref_double1);

  io_write_data(iohandler, filename, map);
  map_free(map);
  iohandler = NULL;
  map = NULL;
  MPI_Barrier(comm);

  /* Recreate, and read from file, and check. */

  map_create(pe, cs, ndata, &map);
  assert(map);

  map_init_io_info(map, grid, io_format, io_format);
  map_io_info(map, &iohandler);
  assert(iohandler);

  io_read_data(iohandler, filename, map);
  test_coords_field_check(cs, 0, 1, map->status, MPI_CHAR, test_ref_char1);
  test_coords_field_check(cs, 0, ndata, map->data, MPI_DOUBLE, test_ref_double1);

  /* Wait before removing file(s) */
  MPI_Barrier(comm);
  io_remove(filename, iohandler);
  io_remove_metadata(iohandler, "map");

  map_free(map);
  cs_free(cs);

  return 0;
}<|MERGE_RESOLUTION|>--- conflicted
+++ resolved
@@ -11,10 +11,6 @@
  *
  *  Contributing authors:
  *  Kevin Stratford (kevin@epcc.ed.ac.uk)
-<<<<<<< HEAD
-=======
- *  (c) 2012-2021 The University of Edinburgh
->>>>>>> 850d5290
  *
  *****************************************************************************/
 
