
### Changes

<<<<<<< HEAD
version 0.10.0
- Added target thread model information to output
- Refactored d_ij and e_ijk from char to int8_t to avoid potential
  pitfalls with default unsigned char.
=======
version 0.9.2
- Moved input section in porous media docs to online version only
>>>>>>> e61e0a2b

version 0.9.1
- Disallow porous media files using "status_with_h" as erroneous.
  Use "status_with_c_h" instead.
- Bug fix: allow colloid wetting by default.

version 0.9.0
- The build process has changed to try to move all the configuration
  to the config.mk file. Please see updated examples in the ./config
  directory. The configs are either serial or parallel (not both).
  The build process should now be from the top level and is via
  "make && make test". Serial builds should do "make serial" first.

- You should be able to type "make" in any directory and the local
  default target will be built.

- Executables in utils are built via "make" to be consistent with
  other source directories

- Added input colloid_rebuild_freq (with default 1) to allow discrete
  rebuild to be done less often than every time step

- Regression tests have been re-organised into different directories
  and are run on a per-directory basis (see tests/Makefile)

- The default test is regression/d3q19-short 

- A link to new build and test instructions has been made available
  from the README

- UPDATE TUTORIALS

- Added travis .travis.yml and relevant config file

- Fixed gcc -Wformat-overflow and a number of other warnings

version 0.8.16
- add option for uniform composition via "phi_initialisation uniform"
- fix composition replacement bug (was dependent on charge psi)

version 0.8.15
- fix "weight = 0" problem in replacement of fluid for binary order
  parameter and add test (issue 30)

version 0.8.14
- add html placeholder

version 0.8.13
- add option for density output via "rho" commands in input

version 0.8.12
- allow force divergence method to see porous media

version 0.8.11
- updated util/length_from_sk.c to take double input to be consistent
  with extract output

version 0.8.10
- Add vtk format output for composition, velocity, in extract;
  automatically detect input format
- Replace dubious assertion in stats_symmetric_length()

version 0.8.09
- Avoid zero-sized allocations in wall.c

version 0.8.08
- Repaired util/colloid_init.c
- Separate vtk scalar order / director / biaxial order files

version 0.8.07
- Updated the extract program to include vtk headers
- Added some Bond number test examples regression/d3q19/serial-bond-c01.inp

Version 0.8.05
- Added the option to specify fixed liquid crystal anchoring orientation
  from the input.

Version 0.8.04
- Fixed bug in device halo swap.

Version 0.8.0

- The constraint that the number of MPI tasks divide exactly the system
  size in each direction has been relaxed. Logically rectangular, but
  uneven decompositions are computed automatically if required.

- Output format in parallel. Files for a given I/O group now appear with
  data in a format which is independent of parallel decomposition. This
  means an 'extract' step is no longer required. It also means files
  generated with previous versions will no longer work as input.

- Different collision relaxation time schemes are now available by using
  the 'lb_relaxation_scheme' input either ('bgk', 'trt', or 'm10'). The
  default is unchanged ('m10').

- An option for a 'split' treatment of symmetric and antisymmetric stress
  arising from the thermodynamic sector has been introduced. This is
  via the input key 'fe_use_stress_relaxation yes'. This introduces the
  symmetric part of the stress as a relaxation in the collision, while
  the anti-symmetric part is via the force (via divergence). The default
  is still to treat the whole stress via the divergence.

- A 'second active stress' is now available for active liquid crystals.<|MERGE_RESOLUTION|>--- conflicted
+++ resolved
@@ -1,15 +1,12 @@
 
 ### Changes
-
-<<<<<<< HEAD
 version 0.10.0
 - Added target thread model information to output
 - Refactored d_ij and e_ijk from char to int8_t to avoid potential
   pitfalls with default unsigned char.
-=======
+
 version 0.9.2
 - Moved input section in porous media docs to online version only
->>>>>>> e61e0a2b
 
 version 0.9.1
 - Disallow porous media files using "status_with_h" as erroneous.
