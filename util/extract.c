/****************************************************************************
 *
 *  extract.c
 *
 *  This program deals with the consolidation of parallel I/O
 *  (and in serial with Lees-Edwards planes). This program is
 *  serial.
 *
 *  To process/recombined parallel I/O into a single file with the
 *  correct order (ie., z running fastest, then y, then x) run
 *
 *  ./extract meta-file data-file
 *
 *  where 'meta-file' is the first meta information file in the series,
 *  and data file is the first datsa file for a given time step. All
 *  values are expected to be of data-type double - this will be
 *  preserved on output.
 *
 *  Clearly, the two input files must match, or results will be
 *  unpredictable.
 *
 *  COMMAND LINE OPTIONS
 *
 *  -a   Request ASCII output
 *  -b   Request binary output (the default)
 *  -i   Request coordinate indices in output (none by default)
 *  -k   Request VTK header STRUCTURED_POINTS (none by default)
 *  -l   Request VTK header RECTILINEAR_GRID
 *
 *  Options relevant to liquid crystal order parameter (only):
 *  -d   Request director output
 *  -s   Request scalar order parameter output
 *  -x   Request biaxial order parameter output
 *
 *  TO BUILD:
 *  Compile the serial version of Ludwig in  the usual way.
 *  In this directory:
 *
 *  $ make extract
 *
 *  should produce 'extract'
 *
 *  Edinburgh Soft Matter and Statistical Physics Group
 *  Edinburgh Parallel Computing Centre
 *  University of Strathclyde, Glasgow, UK
 *
 *  Contributing authors:
 *  Kevin Stratford (kevin@epcc.ed.ac.uk)
 *  Oliver Henrich  (oliver.henrich@strath.ac.uk)
 *
 *  (c) 2011-2022 The University of Edinburgh
 *
 ****************************************************************************/

#include <assert.h>
#include <math.h>
#include <stdio.h>
#include <stdlib.h>
#include <string.h>

#include "util.h"
#include "util_fopen.h"

#define MAXNTOTAL 1024 /* Maximum linear system size */

const int default_version = 2; /* Meta data version */
                               /* 1 = older output files */
                               /* 2 = current processor independent per file */

typedef enum vtk_enum {VTK_SCALARS, VTK_VECTORS} vtk_enum_t;
typedef struct metadata_v1_s metadata_v1_t;

struct metadata_v1_s {
  char stub[BUFSIZ/2];         /* file stub */
  int nrbyte;                  /* byte per record */
  int is_bigendean;            /* flag */
  int npe;                     /* comm sz */
  int pe[3];                   /* mpi cart size */
  int coords[3];               /* mpi cart coords */
  int ntotal[3];               /* ntotal */
  int nlocal[3];               /* nlocal */
  int nplanes;                 /* number of le planes */
  int offset[3];               /* noffset CHECK */
  int nio;                     /* number of io groups (files) */
};

int ntargets[3];               /* Output target */
int io_size[3];                /* I/O decomposition */
int nrec_ = 1;
int input_isbigendian_ = -1;   /* May need to deal with endianness */
int reverse_byte_order_ = 0;   /* Switch for bigendian input */
int input_binary_ = -1;        /* Format of input detected from meta data */
int output_binary_ = 0;        /* Switch for format of final output */
int is_velocity_ = 0;          /* Switch to identify velocity field */
int output_index_ = 0;         /* For ASCII output, include (i,j,k) indices */
int output_vtk_ = 0;           /* Write ASCII VTK header */
                               /* 1 = STRUCTURED_POINTS 2 = RECTILINEAR_GRID */
int output_lcs_ = 0;
int output_lcd_ = 0;
int output_lcx_ = 0;

int le_t0_ = 0;                /* LE offset start time (time steps) */ 

int output_cmf_ = 0;           /* flag for output in column-major format */
int output_q_raw_ = 0;         /* 0 -> LC s, director, b otherwise raw q5 */

double le_speed_ = 0.0;
double le_displace_ = 0.0;
double * le_displacements_;
double * le_duy_;

int extract_driver(const char * filename, metadata_v1_t * meta, int version);
int read_version1(int ntime, metadata_v1_t * m, double * datasection);
int read_version2(int ntime, metadata_v1_t * m, double * datasection);

void read_meta_data_file(const char *, metadata_v1_t * metadata);
int  read_data_file_name(const char *);

int write_data(FILE * fp, int n[3], int nrec0, int nrec, double * data);
int write_data_cmf(FILE * fp, int n[3], int nr0, int nr, double * data);
int write_data_ascii(FILE * fp, int n[3], int nrec0, int nrec, double * data);
int write_data_ascii_cmf(FILE * fp, int n[3], int nrec0, int nrec, double *);
int write_data_binary(FILE * fp, int n[3], int nrec0, int nrec, double * data);
int write_data_binary_cmf(FILE * fp, int n[3], int nrec0, int nrec, double *);

int site_index(int, int, int, const int nlocal[3]);
void read_data(FILE *, metadata_v1_t * meta, double *);

int write_vtk_header(FILE * fp, int nrec, int ndim[3], const char * descript,
		     vtk_enum_t vtk);
int write_vtk_header_points(FILE * fp, int nrec, int ndim[3],
			    const char * descript,
			    vtk_enum_t vtk);
int write_vtk_header_rectilinear(FILE * fp, int nrec, int ndim[3],
				 const char * descript,
				 vtk_enum_t vtk);

int write_qab_vtk(int ntime, int ntargets[3], double * datasection);

int copy_data(metadata_v1_t * metadata, double *, double *);
int le_displacement(int ntotal[3], int, int);
void le_set_displacements(metadata_v1_t * meta);
void le_unroll(metadata_v1_t * meta, double *);

int lc_transform_q5(int * nlocal, double * datasection);
int lc_compute_scalar_ops(double q[3][3], double qs[5]);

/*****************************************************************************
 *
 *  main
 *
 *****************************************************************************/

int main(int argc, char ** argv) {

  int optind;
  int version = default_version;
  metadata_v1_t metadata = {0};

  MPI_Init(&argc, &argv);

  /* Check the command line, then parse the meta data information,
   * and sort out the data file name  */

  for (optind = 1; optind < argc && argv[optind][0] == '-'; optind++) {
    switch (argv[optind][1]) {
    case 'a':
      output_binary_ = 0; /* Request ASCII */ 
      break;
    case 'b':
      output_binary_ = 1; /* Request Binary */
      break;
    case 'd':
      output_lcd_ = 1;    /* Request liquid crystal director output */
      break;
    case 'i':
      output_index_ = 1;  /* Request ic, jc, kc indices */
      break;
    case 'k':
      output_vtk_ = 1;    /* Request VTK header */
      output_cmf_ = 1;    /* Request column-major format for Paraview */ 
      break;
    case 'l':
      output_vtk_ = 2;
      output_cmf_ = 1;    /* Request column-major format for Paraview */
      break;
    case 's':
      output_lcs_ = 1; /* Request liquid crystal scalar order parameter */
      break;
    case 'x':
      output_lcx_ = 1; /* Request liquid crystal biaxial order paramter */
      break;
    default:
      fprintf(stderr, "Unrecognised option: %s\n", argv[optind]);
      fprintf(stderr, "Usage: %s [-abk] meta-file data-file\n", argv[0]);
      exit(EXIT_FAILURE);
    }   
  }

  if (optind > argc-2) {
    printf("Usage: %s [-abk] meta-file data-file\n", argv[0]);
    exit(EXIT_FAILURE);
  }

  /* PENDING KEVIN uncontrolled path name */
  read_meta_data_file(argv[optind], &metadata);

  extract_driver(argv[optind+1], &metadata, version);

  MPI_Finalize();

  return 0;
}

/*****************************************************************************
 *
 *  extract_driver
 *
 *****************************************************************************/

int extract_driver(const char * filename, metadata_v1_t * meta, int version) {

  int ntime;
  int i, n;

  double * datasection;
  char io_data[FILENAME_MAX];
  const char * suf = ".vtk";

  FILE * fp_data;

  ntime = read_data_file_name(filename);
  assert(0 <= ntime && ntime < 1000*1000*1000);

  /* Work out parallel local file size */

  assert(io_size[0] == 1);

  switch (version) {
  case 1:
    for (i = 0; i < 3; i++) {
     meta->nlocal[i] = meta->ntotal[i]/meta->pe[i];
    }
    break;
  case 2:
    for (i = 0; i < 3; i++) {
      meta->nlocal[i] = meta->ntotal[i]/io_size[i];
    }
    break;
  default:
    printf("Invalid version %d\n", version);
  }
    
  /* No. sites in the target section (always original at moment) */

  for (i = 0; i < 3; i++) {
    ntargets[i] = meta->ntotal[i];
  }
 
  n = nrec_*ntargets[0]*ntargets[1]*ntargets[2];
  datasection = (double *) calloc(n, sizeof(double));
  if (datasection == NULL) printf("calloc(datasection) failed\n");

  /* LE displacements as function of x */
  le_displace_ = le_speed_*(double) (ntime - le_t0_);
  n = meta->ntotal[0];
  if (n < 0 || n > MAXNTOTAL) {
    printf("Please check system size %d\n", meta->ntotal[0]);
    return -1;
  }
  le_displacements_ = (double *) calloc(n, sizeof(double));
  le_duy_ = (double *) calloc(n, sizeof(double));
  if (le_displacements_ == NULL) printf("malloc(le_displacements_)\n");
  if (le_duy_ == NULL) printf("malloc(le_duy_) failed\n");
  le_set_displacements(meta);

  /* Read data file or files (version 2 uses v1 meta data for time being) */

  if (version == 1) read_version1(ntime, meta, datasection);
  if (version == 2) read_version2(ntime, meta, datasection);

  /* Unroll the data if Lees Edwards planes are present */

  if (meta->nplanes > 0) {
    printf("Unrolling LE planes from centre (displacement %f)\n",
	   le_displace_);
    le_unroll(meta, datasection);
  }

  if (nrec_ == 5 && strncmp(meta->stub, "q", 1) == 0) {

    if (output_vtk_ == 1 || output_vtk_ == 2) {
      /* We mandate this is the transformed Q_ab */
      lc_transform_q5(ntargets, datasection);
      write_qab_vtk(ntime, ntargets, datasection);
    }
    else {
      sprintf(io_data, "q-%8.8d", ntime);
      fp_data = util_fopen(io_data, "w+b");
      if (fp_data == NULL) {
	printf("fopen(%s) failed\n", io_data);
	exit(-1);
      }

      /* Here, we could respect the -d, -s, -x options. */
      /* But at the moment, always 5 components ... */
      if (output_q_raw_) {
	printf("Writing raw q to %s\n", io_data);
      }
      else {
	printf("Writing computed scalar q etc: %s\n", io_data);
	lc_transform_q5(ntargets, datasection);
      }

      if (output_cmf_ == 0) write_data(fp_data, ntargets, 0, 5, datasection);
      if (output_cmf_ == 1) write_data_cmf(fp_data, ntargets, 0, 5, datasection);

      fclose(fp_data);
    }
  }
  else if (nrec_ == 3 && strncmp(meta->stub, "fed", 3) == 0) {
    /* Require a more robust method to identify free energy densities */
    assert(0); /* Requires an update */
  }
  else {
    /* A direct input / output */

    /* Write a single file with the final section */

    {
      char tmp[FILENAME_MAX/2] = {0}; /* Avoid potential buffer overflow */
      strncpy(tmp, meta->stub,
	      FILENAME_MAX/2 - strnlen(meta->stub, FILENAME_MAX/2-1) - 1);
      snprintf(io_data, sizeof(io_data), "%s-%8.8d", tmp, ntime);
    }

    if (output_vtk_ == 1 || output_vtk_ == 2) {

      strcat(io_data, suf);
      fp_data = util_fopen(io_data, "w+b");
      if (fp_data == NULL) printf("fopen(%s) failed\n", io_data);
      printf("\nWriting result to %s\n", io_data);

      if (nrec_ == 3 && strncmp(meta->stub, "vel", 3) == 0) {
	write_vtk_header(fp_data, nrec_, ntargets, "velocity_field",
			 VTK_VECTORS);
      }
      else if (nrec_ == 1 && strncmp(meta->stub, "phi", 3) == 0) {
	write_vtk_header(fp_data, nrec_, ntargets, "composition",
			 VTK_SCALARS);
      }
      else {
	/* Assume scalars */
	write_vtk_header(fp_data, nrec_, ntargets, meta->stub, VTK_SCALARS);
      }

    }
    else {

      fp_data = util_fopen(io_data, "w+b");
      if (fp_data == NULL) printf("fopen(%s) failed\n", io_data);
      printf("\nWriting result to %s\n", io_data);

    }

    if (output_cmf_ == 0) write_data(fp_data, ntargets, 0, nrec_, datasection);
    if (output_cmf_ == 1) write_data_cmf(fp_data, ntargets, 0, nrec_, datasection);

    fclose(fp_data);
  }

  free(le_displacements_);
  free(datasection);

  return 0;
}

/*****************************************************************************
 *
 *  Newer output files where each file has processor-independent order.
 *  PENDING update in meta data file output for more than 1 file.
 *
 *****************************************************************************/

int read_version2(int ntime, metadata_v1_t * meta, double * datasection) {

  int n;
  char io_data[BUFSIZ];

  double * datalocal = NULL;
  FILE * fp_data = NULL;

  assert(meta);
  assert(datasection);

  n = nrec_*meta->nlocal[0]*meta->nlocal[1]*meta->nlocal[2];
  datalocal = (double *) calloc(n, sizeof(double));
  if (datalocal == NULL) {
    printf("calloc(datalocal) failed\n");
    exit(-1);
  }

  /* Main loop */

  for (n = 1; n <= meta->nio; n++) {

    /* Open the current data file */

    snprintf(io_data, BUFSIZ, "%s-%8.8d.%3.3d-%3.3d", meta->stub, ntime,
	     meta->nio, n);
    printf("-> %s\n", io_data);

    fp_data = util_fopen(io_data, "r+b");
    if (fp_data == NULL) printf("fopen(%s) failed\n", io_data);

    /* Read data file based on offsets recorded in the metadata,
     * then copy this section to the global array */

    read_data(fp_data, meta, datalocal);
    copy_data(meta, datalocal, datasection);

    fclose(fp_data);
  }

  free(datalocal);

  return 0;
}

/*****************************************************************************
 *
 *  Older output versions where each file has processor dependent
 *  order specified in the metadata file.
 *
 *****************************************************************************/

int read_version1(int ntime, metadata_v1_t * meta, double * datasection) {

  int ifail;
  int n;
  int p, pe_per_io;
  int rank;
  char io_metadata[BUFSIZ];
  char io_data[BUFSIZ];
  char line[BUFSIZ];
  char * pstr;

  double * datalocal = NULL;
  FILE * fp_metadata = NULL;
  FILE * fp_data = NULL;

  pe_per_io = meta->pe[0]*meta->pe[1]*meta->pe[2]/meta->nio;

  /* Allocate storage */

  n = nrec_*meta->nlocal[0]*meta->nlocal[1]*meta->nlocal[2];
  datalocal = (double *) calloc(n, sizeof(double));
  if (datalocal == NULL) {
    printf("calloc(datalocal) failed\n");
    exit(-1);
  }

  /* Main loop */

  for (n = 1; n <= meta->nio; n++) {

    /* Open metadata file and skip 12 lines to get to the
     * decomposition inofmration */

    snprintf(io_metadata, sizeof(io_metadata), "%s.%3.3d-%3.3d.meta",
	     meta->stub, meta->nio, n);
    printf("Reading metadata file ... %s ", io_metadata);

    fp_metadata = util_fopen(io_metadata, "r");
    if (fp_metadata == NULL) printf("fopen(%s) failed\n", io_metadata);

    for (p = 0; p < 12; p++) {
      pstr = fgets(line, FILENAME_MAX, fp_metadata);
      if (pstr == NULL) printf("Failed to read line\n");
      printf("%s", line);
    }

    /* Open the current data file */

    snprintf(io_data, sizeof(io_data), "%s-%8.8d.%3.3d-%3.3d", meta->stub,
	     ntime, meta->nio, n);
    printf("-> %s\n", io_data);

    fp_data = util_fopen(io_data, "r+b");
    if (fp_data == NULL) printf("fopen(%s) failed\n", io_data);

    /* Read data file based on offsets recorded in the metadata,
     * then copy this section to the global array */

    for (p = 0; p < pe_per_io; p++) {

      ifail = fscanf(fp_metadata, "%d %d %d %d %d %d %d %d %d %d",
		     &rank,
		     &meta->coords[0], &meta->coords[1], &meta->coords[2],
		     &meta->ntotal[0], &meta->ntotal[1], &meta->ntotal[2],
		     &meta->offset[0], &meta->offset[1], &meta->offset[2]);
      if (ifail != 10) {
	printf("Meta data rank ... not corrrect\n");
	exit(-1);
      }

      read_data(fp_data, meta, datalocal);
      copy_data(meta, datalocal, datasection);
    }

    fclose(fp_data);
    fclose(fp_metadata);
  }

  free(datalocal);

  return 0;
}

/****************************************************************************
 *
 *  read_meta_data_file
 *
 *  This sets a number of the global variable from the meta data file.
 *
 ****************************************************************************/

void read_meta_data_file(const char * filename, metadata_v1_t * meta) {

  int nrbyte;
  int ifail;
  char tmp[FILENAME_MAX];
  char * p;
  FILE * fp_meta;
  const int ncharoffset = 33;

  assert(filename);
  assert(meta);

  fp_meta = util_fopen(filename, "r");
  if (fp_meta == NULL) {
    printf("fopen(%s) failed\n", filename);
    exit(-1);
  }

  p = fgets(tmp, FILENAME_MAX, fp_meta);
  assert(p);
  ifail = sscanf(tmp+ncharoffset, "%s\n", meta->stub);
  if (ifail != 1) {
    printf("Meta data stub not read correctly\n");
    exit(-1);
  }
  printf("Read stub: %s\n", meta->stub);
  p = fgets(tmp, FILENAME_MAX, fp_meta);
  assert(p);

  p = fgets(tmp, FILENAME_MAX, fp_meta);
  assert(p);
  ifail = sscanf(tmp+ncharoffset, "%d\n", &nrbyte);
  assert(ifail == 1);
  printf("Record size (bytes): %d\n", nrbyte);

  /* PENDING: this deals with different formats until improved meta data
   * is available */

  if ((nrbyte % 8) == 0) {
    /* We have a binary file */
    input_binary_ = 1;
    nrec_ = nrbyte / 8;
  }
  else {
    /* ASCII: approx 22 characters per record */
    input_binary_ = 0;
    nrec_ = nrbyte / 22;
    assert(nrec_ > 0);
  }

  p = fgets(tmp, FILENAME_MAX, fp_meta);
  assert(p);
  ifail = sscanf(tmp+ncharoffset, "%d", &input_isbigendian_);
  assert(ifail == 1);
  assert(input_isbigendian_ == 0 || input_isbigendian_ == 1);

  p =  fgets(tmp, FILENAME_MAX, fp_meta);
  assert(p);
  ifail = sscanf(tmp+ncharoffset, "%d\n", &meta->npe);
  assert(ifail == 1);
  printf("Total number of processors %d\n", meta->npe);

  p = fgets(tmp, FILENAME_MAX, fp_meta);
  assert(p);
  ifail = sscanf(tmp+ncharoffset, "%d %d %d",
		 &meta->pe[0], &meta->pe[1], &meta->pe[2]);
  assert(ifail == 3);
  printf("Decomposition is %d %d %d\n", meta->pe[0], meta->pe[1], meta->pe[2]);
  assert(meta->npe == meta->pe[0]*meta->pe[1]*meta->pe[2]);

  p = fgets(tmp, FILENAME_MAX, fp_meta);
  assert(p);
  ifail = sscanf(tmp+ncharoffset, "%d %d %d",
		 &meta->ntotal[0], &meta->ntotal[1], &meta->ntotal[2]);
  assert(ifail == 3);
  printf("System size is %d %d %d\n",
	 meta->ntotal[0], meta->ntotal[1], meta->ntotal[2]);

  p = fgets(tmp, FILENAME_MAX, fp_meta);
  assert(p);
  ifail = sscanf(tmp+ncharoffset, "%d", &meta->nplanes);
  assert(ifail == 1);
  assert(meta->nplanes >= 0);
  printf("Number of Lees Edwards planes %d\n", meta->nplanes);
  p =  fgets(tmp, FILENAME_MAX, fp_meta);
  assert(p);
  ifail = sscanf(tmp+ncharoffset, "%lf", &le_speed_);
  assert(ifail == 1);
  printf("Lees Edwards speed: %f\n", le_speed_);

  /* Number of I/O groups */
  p = fgets(tmp, FILENAME_MAX, fp_meta);
  assert(p);
  ifail = sscanf(tmp+ncharoffset, "%d", &meta->nio);
  assert(ifail == 1);
  printf("Number of I/O groups: %d\n", meta->nio);
  /* I/O decomposition */
  p = fgets(tmp, FILENAME_MAX, fp_meta);
  if (p == NULL) printf("Not reached last line correctly\n");
  ifail = sscanf(tmp+ncharoffset, "%d %d %d\n",
		 io_size + 0, io_size + 1, io_size + 2);
  assert(ifail == 3);
  printf("I/O communicator topology: %d %d %d\n",
	 io_size[0], io_size[1], io_size[2]);

  fclose(fp_meta);

  /* Is this the velocity field? */

  if (nrec_ == 3 && strncmp(filename, "vel", 3) == 0) {
    is_velocity_ = 1;
    printf("\nThis is a velocity field\n");
  }

  return;
}

/****************************************************************************
 *
 *  read_data_file_name
 *
 *  This replies on a filename of the form stub-nnnnnn.001-001
 *  to identify the time step ('nnnnnnn').
 *
 ****************************************************************************/

int read_data_file_name(const char * filename) {

  const char * tmp = NULL;
<<<<<<< HEAD

  assert(filename);
=======
>>>>>>> 299b09b9

  tmp = strchr(filename, '-');
  if (tmp) {
    int ntime = -1;
    int ns = sscanf(tmp+1, "%d.", &ntime);
    if (ns < 1) {
      printf("Could not determine time from %s\n", filename);
<<<<<<< HEAD
      assert(0);
=======
>>>>>>> 299b09b9
    }
    else {
      return ntime;
    }
  }

  return -1;
}

/****************************************************************************
 *
 *  copy_data
 *
 *  Copy the local data into the global array in the correct place.
 *
 ****************************************************************************/

int copy_data(metadata_v1_t * meta, double * datalocal, double * datasection) {

  int ic, jc, kc, ic_g, jc_g, kc_g;
  int index_l, index_s, nr;

  /* Sweep through the local sites for this pe */

  for (ic = 1; ic <= meta->nlocal[0]; ic++) {
    ic_g = meta->offset[0] + ic;
    for (jc = 1; jc <= meta->nlocal[1]; jc++) {
      jc_g = meta->offset[1] + jc;
      for (kc = 1; kc <= meta->nlocal[2]; kc++) {
	kc_g = meta->offset[2] + kc;
	index_s = nrec_*site_index(ic_g, jc_g, kc_g, ntargets);

	for (nr = 0; nr < nrec_; nr++) {
	  index_l = nrec_*site_index(ic, jc, kc, meta->nlocal);
	  *(datasection + index_s + nr) = *(datalocal + index_l + nr);
	}
      }
    }
  }

  return 0;
}

/****************************************************************************
 *
 *  read_data
 *
 *  Read data block relevant for one pe
 *
 ****************************************************************************/

void read_data(FILE * fp_data, metadata_v1_t * meta, double * data) {

  int ic, jc, kc, index, nr;
  int nread;
  double phi;
  double revphi;

  assert(meta);

  if (input_binary_) {
    for (ic = 1; ic <= meta->nlocal[0]; ic++) {
      for (jc = 1; jc <= meta->nlocal[1]; jc++) {
	for (kc = 1; kc <= meta->nlocal[2]; kc++) {
	  index = site_index(ic, jc, kc, meta->nlocal);

	  for (nr = 0; nr < nrec_; nr++) {
	    nread = fread(&phi, sizeof(double), 1, fp_data);
	    if (nread != 1) printf("File corrupted!\n");
	    if(reverse_byte_order_){
	       revphi = reverse_byte_order_double((char *) &phi); 
	       phi = revphi;
	    }
	    *(data + nrec_*index + nr) = phi;
	  }
	}
      }
    }
  }
  else {
    for (ic = 1; ic <= meta->nlocal[0]; ic++) {
      for (jc = 1; jc <= meta->nlocal[1]; jc++) {
	for (kc = 1; kc <= meta->nlocal[2]; kc++) {
	  index = site_index(ic, jc, kc, meta->nlocal);

	  for (nr = 0; nr < nrec_; nr++) {
	    nread = fscanf(fp_data, "%le", data + nrec_*index + nr);
	    if (nread != 1) printf("File corrupted!\n");
	  }
	}
      }
    }
  }

  return;
}

/****************************************************************************
 *
 *  write_data
 *
 *  In the current format.
 *
 ****************************************************************************/

int write_data(FILE * fp_data, int n[3], int nrec0, int nrec, double * data) {

  if (output_binary_) {
    write_data_binary(fp_data, n, nrec0, nrec, data);
  }
  else {
    write_data_ascii(fp_data, n, nrec0, nrec, data);
  }

  return 0;
}

/*****************************************************************************
 *
 *  write_data_cmf
 *
 *  Column major format.
 *
 *****************************************************************************/

int write_data_cmf(FILE * fp_data, int n[3], int nr0, int nr, double * data) {

  if (output_binary_) {
    write_data_binary_cmf(fp_data, n, nr0, nr, data);
  }
  else {
    write_data_ascii_cmf(fp_data, n, nr0, nr, data);
  }

  return 0;
}

/****************************************************************************
 *
 *  le_displacement
 *
 ****************************************************************************/

int le_displacement(int ntotal[3], int ic, int jc) {

    int dj;

    dj = jc + le_displacements_[ic-1];

    dj = dj % ntotal[1];
    if (dj > ntargets[1]) dj -= ntargets[1];
    if (dj < 1) dj += ntargets[1];

    return dj;
}

/****************************************************************************
 *
 *  le_set_displacements
 *
 ****************************************************************************/

void le_set_displacements(metadata_v1_t * meta) {

  int ic;
  int di;
  double dy;
  double duy;

  for (ic = 0; ic < meta->ntotal[0]; ic++) {
    le_displacements_[ic] = 0.0;
    le_duy_[ic] = 0.0;
  }

  if (meta->nplanes > 0) {

    di = meta->ntotal[0] / meta->nplanes;
    dy = -(meta->nplanes/2.0)*le_displace_;
    duy = -(meta->nplanes/2.0)*le_speed_;

    /* Fist half block */
    for (ic = 1; ic <= di/2; ic++) {
      le_displacements_[ic-1] = dy;
      le_duy_[ic-1] = duy;
    }

    dy += le_displace_;
    duy += le_speed_;
    for (ic = di/2 + 1; ic <= meta->ntotal[0] - di/2; ic++) {
      le_displacements_[ic-1] = dy;
      le_duy_[ic-1] = duy;
      if ( (ic - di/2) % di == 0 ) {
	dy += le_displace_;
	duy += le_speed_;
      }
    }

    /* Last half block */
    for (ic = meta->ntotal[0] - di/2 + 1; ic <= meta->ntotal[0]; ic++) {
      le_displacements_[ic-1] = dy;
      le_duy_[ic-1] = duy;
    }
  }

  return;
}

/****************************************************************************
 *
 *  site_index
 *
 ****************************************************************************/

int site_index(int ic, int jc, int kc, const int n[3]) {

  int index;

  index = (n[1]*n[2]*(ic-1) + n[2]*(jc-1) + kc-1);

  return index;
}


/*****************************************************************************
 *
 *  le_unroll
 *
 *  Unroll the data in the presence of planes.
 *  This is always done relative to the middle of the system (as defined
 *  in le_displacements_[]).
 *
 *  If this is the velocity field, we need to make a correction to u_y
 *  to allow for the motion of the planes.
 *
 *****************************************************************************/

void le_unroll(metadata_v1_t * meta, double * data) {

  int ic, jc, kc, n;
  int j0, j1, j2, j3, jdy;
  size_t ntmp;
  double * buffer;
  double dy, fr;
  double du[3];

  assert(meta);

  /* Allocate the temporary buffer */

  ntmp = (size_t) nrec_*ntargets[1]*ntargets[2];
  buffer = (double *) calloc(ntmp, sizeof(double));
  if (buffer == NULL) {
    printf("malloc(buffer) failed\n");
    exit(-1);
  }

  du[0] = 0.0;
  du[1] = 0.0;
  du[2] = 0.0;

  for (ic = 1; ic <= ntargets[0]; ic++) {
    dy = le_displacements_[ic-1];
    jdy = floor(dy);
    fr = 1.0 - (dy - jdy);
    if (is_velocity_) du[1] = le_duy_[ic-1];

    for (jc = 1; jc <= ntargets[1]; jc++) {
      j0 = 1 + (jc - jdy - 3 + 1000*meta->ntotal[1]) % meta->ntotal[1];
      j1 = 1 + j0 % meta->ntotal[1];
      j2 = 1 + j1 % meta->ntotal[1];
      j3 = 1 + j2 % meta->ntotal[1];

      for (kc = 1; kc <= ntargets[2]; kc++) {
	for (n = 0; n < nrec_; n++) {
	  buffer[nrec_*site_index(1,jc,kc,ntargets) + n] =
	    - (1.0/6.0)*fr*(fr-1.0)*(fr-2.0)
	               *data[nrec_*site_index(ic,j0,kc,ntargets) + n]
	    + 0.5*(fr*fr-1.0)*(fr-2.0)
	         *data[nrec_*site_index(ic,j1,kc,ntargets) + n]
	    - 0.5*fr*(fr+1.0)*(fr-2.0)
	         *data[nrec_*site_index(ic,j2,kc,ntargets) + n]
	    + (1.0/6.0)*fr*(fr*fr-1.0)
	               *data[nrec_*site_index(ic,j3,kc,ntargets) + n];
	}
      }
    }
    /* Put the whole buffer plane back in place */

    for (jc = 1; jc <= ntargets[1]; jc++) {
      for (kc = 1; kc <= ntargets[2]; kc++) {
	for (n = 0; n < nrec_; n++) {
	  data[nrec_*site_index(ic,jc,kc,ntargets) + n] =
	    buffer[nrec_*site_index(1,jc,kc,ntargets) + n];
	  if (n < 3) {
	    data[nrec_*site_index(ic,jc,kc,ntargets) + n] += du[n];
	  }
	}
      }
    }

  }

  free(buffer);

  return;
}

/*****************************************************************************
 *
 *  write_vtk_header
 *
 *  Suitable for an ascii file; to be followed by actual data.
 *
 *****************************************************************************/

int write_vtk_header(FILE * fp, int nrec, int ndim[3], const char * des,
		     vtk_enum_t vtk) {

  if (output_vtk_ == 1) write_vtk_header_points(fp, nrec, ndim, des, vtk);
  if (output_vtk_ == 2) write_vtk_header_rectilinear(fp, nrec, ndim, des, vtk);

  return 0;
}

int write_vtk_header_points(FILE * fp, int nrec, int ndim[3],
			    const char * descript,
			    vtk_enum_t vtk) {

  assert(fp);

  fprintf(fp, "# vtk DataFile Version 2.0\n");
  fprintf(fp, "Generated by ludwig extract.c\n");
  fprintf(fp, "ASCII\n");
  fprintf(fp, "DATASET STRUCTURED_POINTS\n");
  fprintf(fp, "DIMENSIONS %d %d %d\n", ndim[0], ndim[1], ndim[2]);
  fprintf(fp, "ORIGIN %d %d %d\n", 0, 0, 0);
  fprintf(fp, "SPACING %d %d %d\n", 1, 1, 1);
  fprintf(fp, "POINT_DATA %d\n", ndim[0]*ndim[1]*ndim[2]);
  if (vtk == VTK_SCALARS) {
    fprintf(fp, "SCALARS %s float %d\n", descript, nrec);
    fprintf(fp, "LOOKUP_TABLE default\n");
  }
  if (vtk == VTK_VECTORS) {
    fprintf(fp, "VECTORS %s float\n", descript);
  }

  return 0;
}

/*****************************************************************************
 *
 *  write_vtk_header_rectilinear
 *
 *  Suitable for an ascii file; to be followed by actual data.
 *
 *  This one is useful is cell-centre data is the best view;
 *  we set the coordinates of the cell edges in each dimension.
 *
 *****************************************************************************/

int write_vtk_header_rectilinear(FILE * fp, int nrec, int ndim[3],
				 const char * descript,
				 vtk_enum_t vtk) {

  assert(fp);

  fprintf(fp, "# vtk DataFile Version 2.0\n");
  fprintf(fp, "Generated by ludwig extract.c\n");
  fprintf(fp, "ASCII\n");
  fprintf(fp, "DATASET RECTILINEAR_GRID\n");
  fprintf(fp, "DIMENSIONS %d %d %d\n", ndim[0]+1, ndim[1]+1, ndim[2]+1);

  fprintf(fp, "X_COORDINATES %d float\n", ndim[0]+1);
  for (int ic = 0; ic <= ndim[0]; ic++) {
    fprintf(fp, " %5.1f", 0.5+ic);
  }
  fprintf(fp, "\n");

  fprintf(fp, "Y_COORDINATES %d float\n", ndim[1]+1);
  for (int jc = 0; jc <= ndim[1]; jc++) {
    fprintf(fp, " %5.1f", 0.5+jc);
  }
  fprintf(fp, "\n");

  fprintf(fp, "Z_COORDINATES %d float\n", ndim[2]+1);
  for (int kc = 0; kc <= ndim[2]; kc++) {
    fprintf(fp, " %5.1f", 0.5+kc);
  }
  fprintf(fp, "\n");

  fprintf(fp, "CELL_DATA %d", ndim[0]*ndim[1]*ndim[2]);

  if (vtk == VTK_SCALARS) {
    fprintf(fp, "SCALARS %s float %d\n", descript, nrec);
    fprintf(fp, "LOOKUP_TABLE default\n");
  }
  if (vtk == VTK_VECTORS) {
    fprintf(fp, "VECTORS %s float\n", descript);
  }

  return 0;
}

/*****************************************************************************
 *
 *  write_qab_vtk
 *
 *  For Q_ab in vtk format, three separate files are required:
 *    scalar order parameter  (scalar)
 *    director                (vector)
 *    biaxial order parameter (scalar)
 *
 *****************************************************************************/

int write_qab_vtk(int ntime, int ntarget[3], double * datasection) {

  char io_data[FILENAME_MAX];
  FILE * fp_data = NULL;

  assert(datasection);
  assert(nrec_ == 5);

  /* Scalar order */
  if (output_lcs_) {
    sprintf(io_data, "lcs-%8.8d.vtk", ntime);
    fp_data = util_fopen(io_data, "w");

    if (fp_data == NULL) {
      printf("fopen(%s) failed\n", io_data);
      exit(-1);
    }

    printf("Writing computed scalar order with vtk: %s\n", io_data);

    write_vtk_header(fp_data, 1, ntarget, "Q_ab_scalar_order", VTK_SCALARS);
    if (output_cmf_ == 0) write_data(fp_data, ntarget, 0, 1, datasection);
    if (output_cmf_ == 1) write_data_cmf(fp_data, ntarget, 0, 1, datasection);
    fclose(fp_data);
  }

  /* Director */
  fp_data = NULL;

  if (output_lcd_) {
    sprintf(io_data, "lcd-%8.8d.vtk", ntime);
    fp_data = util_fopen(io_data, "w");

    if (fp_data == NULL) {
      printf("fopen(%s) failed\n", io_data);
      exit(-1);
    }

    printf("Writing computed director with vtk: %s\n", io_data);

    write_vtk_header(fp_data, 1, ntarget, "Q_ab_director", VTK_VECTORS);
    if (output_cmf_ == 0) write_data(fp_data, ntarget, 1, 3, datasection);
    if (output_cmf_ == 1) write_data_cmf(fp_data, ntarget, 1, 3, datasection);
    fclose(fp_data);
  }

  /* Biaxial order */
  fp_data = NULL;

  if (output_lcx_) {
    sprintf(io_data, "lcb-%8.8d.vtk", ntime);
    fp_data = util_fopen(io_data, "w");

    if (fp_data == NULL) {
      printf("fopen(%s) failed\n", io_data);
      exit(-1);
    }

    printf("Writing computed biaxial order with vtk: %s\n", io_data);

    write_vtk_header(fp_data, 1, ntarget, "Q_ab_biaxial_order", VTK_SCALARS);
    if (output_cmf_ == 0) write_data(fp_data, ntarget, 4, 1, datasection);
    if (output_cmf_ == 1) write_data_cmf(fp_data, ntarget, 4, 1, datasection);
    fclose(fp_data);
  }

  return 0;
}

/*****************************************************************************
 *
 *  write_data_binary
 *
 *  For data of section size n[3].
 *  Records [nrec0:nrec0+nrec] are selected from total nrec_.
 *
 *****************************************************************************/

int write_data_binary(FILE * fp, int n[3], int nrec0, int nrec, double * data) {

  int ic, jc, kc;
  int index, nr;

  assert(fp);
  assert((nrec0 + nrec) <= nrec_);

  for (ic = 1; ic <= n[0]; ic++) {
    for (jc = 1; jc <= n[1]; jc++) {
      for (kc = 1; kc <= n[2]; kc++) {

	index = site_index(ic, jc, kc, n);
	for (nr = nrec0; nr < (nrec0 + nrec); nr++) {
	  fwrite(data + nrec_*index + nr, sizeof(double), 1, fp);
	}

      }
    }
  }

  return 0;
}

/*****************************************************************************
 *
 *  write_data_ascii
 *
 *  For data of size n[3].
 *  Records nrec0 .. nrec0+nrec from global nrec_ are selected.
 *
 *****************************************************************************/

int write_data_ascii(FILE * fp, int n[3], int nrec0, int nrec, double * data) {

  int ic, jc, kc;
  int index, nr;

  assert(fp);
  assert((nrec0 + nrec) <= nrec_);

  for (ic = 1; ic <= n[0]; ic++) {
    for (jc = 1; jc <= n[1]; jc++) {
      for (kc = 1; kc <= n[2]; kc++) {

	index = site_index(ic, jc, kc, n);
	if (output_index_) {
	  fprintf(fp, "%4d %4d %4d ", ic, jc, kc);
	}

	for (nr = nrec0; nr < (nrec0 + nrec - 1); nr++) {
	  fprintf(fp, "%13.6e ", *(data + nrec_*index + nr));
	}
	/* Last one has a new line (not space) */
	nr = nrec0 + nrec - 1;
	fprintf(fp, "%13.6e\n", *(data + nrec_*index + nr));
      }
    }
  }

  return 0;
}

/*****************************************************************************
 *
 *  write_data_binary_cmf
 *
 *****************************************************************************/

int write_data_binary_cmf(FILE * fp, int n[3], int nrec0, int nrec,
			  double * data) {
  int ic, jc, kc;
  int index, nr;

  assert(fp);
  assert((nrec0 + nrec) <= nrec_);

  for (kc = 1; kc <= n[2]; kc++) {
    for (jc = 1; jc <= n[1]; jc++) {
      for (ic = 1; ic <= n[0]; ic++) {

	index = site_index(ic, jc, kc, n);
	for (nr = nrec0; nr < (nrec0 + nrec); nr++) {
	  fwrite(data + nrec_*index + nr, sizeof(double), 1, fp);
	}

      }
    }
  }

  return 0;
}

/*****************************************************************************
 *
 *  write_data_ascii_cmf
 *
 *****************************************************************************/

int write_data_ascii_cmf(FILE * fp, int n[3], int nrec0, int nrec,
			 double * data) {
  int ic, jc, kc;
  int index, nr;

  assert(fp);
  assert((nrec0 + nrec) <= nrec_);

  for (kc = 1; kc <= n[2]; kc++) {
    for (jc = 1; jc <= n[1]; jc++) {
      for (ic = 1; ic <= n[0]; ic++) {
	index = site_index(ic, jc, kc, n);
      
	if (output_index_) {
	  fprintf(fp, "%4d %4d %4d ", ic, jc, kc);
	}

	for (nr = nrec0; nr < (nrec0 + nrec - 1); nr++) {
	  fprintf(fp, "%13.6e ", *(data + nrec_*index + nr));
	}
	nr = nrec0 + nrec - 1;
	fprintf(fp, "%13.6e\n", *(data + nrec_*index + nr));
      }
    }
  }

  return 0;
}

/****************************************************************************
 *
 *  lc_transform_q5
 *
 *  This routine diagonalises the Q tensor [q_xx, q_xy, q_xz, q_yy, q_yz]
 *  and replaces it with [s, n_x, n_y, n_z, b], where s is the scalar
 *  order parameter, (n_x, n_y, n_z) is the director, and b is the
 *  biaxial order parameter.
 *
 *  nlocal is usually the entire system size.
 *
 *****************************************************************************/

int lc_transform_q5(int * nlocal, double * datasection) {

  int ic, jc, kc, nr, index;
  int ifail = 0;
  double q[3][3], qs[5];

  assert(nrec_ == 5);
  assert(datasection);

  for (ic = 1; ic <= nlocal[0]; ic++) {
    for (jc = 1; jc <= nlocal[1]; jc++) {
      for (kc = 1; kc <= nlocal[2]; kc++) {

	index = nrec_*site_index(ic, jc, kc, nlocal);

	q[0][0] = *(datasection + index + 0);
	q[1][0] = *(datasection + index + 1);
	q[2][0] = *(datasection + index + 2);
	q[0][1] = q[1][0];
	q[1][1] = *(datasection + index + 3);
	q[2][1] = *(datasection + index + 4);
	q[0][2] = q[2][0];
	q[1][2] = q[2][1];
	q[2][2] = 0.0 - q[0][0] - q[1][1];

	ifail += lc_compute_scalar_ops(q, qs);

	for (nr = 0; nr < nrec_; nr++) {
	  *(datasection + index + nr) = qs[nr];
	}
	if (ifail != 0) {
	  printf("! fail diagonalisation at %3d %3d %3d\n", ic, jc, kc);
	}
      }
    }
  }

  return ifail;
}

/*****************************************************************************
 *
 *  compute_scalar_ops   [A copy from src/lc_blue_phase]
 *
 *  For symmetric traceless q[3][3], return the associated scalar
 *  order parameter, biaxial order parameter and director:
 *
 *  qs[0]  scalar order parameter: largest eigenvalue
 *  qs[1]  director[X] (associated eigenvector)
 *  qs[2]  director[Y]
 *  qs[3]  director[Z]
 *  qs[4]  biaxial order parameter b = sqrt(1 - 6 (Tr(QQQ))^2 / Tr(QQ)^3)
 *         related to the two largest eigenvalues...
 *
 *  If we write Q = ((s, 0, 0), (0, t, 0), (0, 0, -s -t)) then
 *
 *    Tr(QQ)  = s^2 + t^2 + (s + t)^2
 *    Tr(QQQ) = 3 s t (s + t)
 *
 *  If no diagonalisation is possible, all the results are set to zero.
 *
 *****************************************************************************/

int lc_compute_scalar_ops(double q[3][3], double qs[5]) {

  int ifail;
  double eigenvalue[3];
  double eigenvector[3][3];
  double s, t;
  double q2, q3;

  ifail = util_jacobi_sort(q, eigenvalue, eigenvector);

  qs[0] = 0.0; qs[1] = 0.0; qs[2] = 0.0; qs[3] = 0.0; qs[4] = 0.0;

  if (ifail == 0) {

    double q4 = 0.0;

    qs[0] = eigenvalue[0];
    qs[1] = eigenvector[0][0];
    qs[2] = eigenvector[1][0];
    qs[3] = eigenvector[2][0];

    s = eigenvalue[0];
    t = eigenvalue[1];

    q2 = s*s + t*t + (s + t)*(s + t);
    q3 = 3.0*s*t*(s + t);

    /* Note the value here can drip just below zero by about DBL_EPSILON */
    /* So just set to zero to prevent an NaN */
    q4 = 1.0 - 6.0*q3*q3 / (q2*q2*q2);
    if (q4 < 0.0) q4 = 0.0;
    qs[4] = sqrt(q4);
  }

  return ifail;
}<|MERGE_RESOLUTION|>--- conflicted
+++ resolved
@@ -654,11 +654,8 @@
 int read_data_file_name(const char * filename) {
 
   const char * tmp = NULL;
-<<<<<<< HEAD
 
   assert(filename);
-=======
->>>>>>> 299b09b9
 
   tmp = strchr(filename, '-');
   if (tmp) {
@@ -666,10 +663,7 @@
     int ns = sscanf(tmp+1, "%d.", &ntime);
     if (ns < 1) {
       printf("Could not determine time from %s\n", filename);
-<<<<<<< HEAD
       assert(0);
-=======
->>>>>>> 299b09b9
     }
     else {
       return ntime;
